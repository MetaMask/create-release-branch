import path from 'path';
import { SemVer } from 'semver';
import { isPlainObject } from '@metamask/utils';
import type { Package } from '../../src/package';
import {
  PackageManifestFieldNames,
  PackageManifestDependenciesFieldNames,
} from '../../src/package-manifest';
import type { ValidatedPackageManifest } from '../../src/package-manifest';
import type { Project } from '../../src/project';

/**
 * Returns a version of the given record type where optionality is added to
 * the designated keys.
 */
type Unrequire<T, K extends keyof T> = Omit<T, K> & {
  [P in K]+?: T[P];
};

type MockPackageOverrides = Omit<
  Unrequire<Package, 'directoryPath' | 'manifestPath' | 'changelogPath'>,
  'unvalidatedManifest' | 'validatedManifest'
> & {
  validatedManifest?: Omit<
    Partial<ValidatedManifest>,
    ManifestFieldNames.Name | ManifestFieldNames.Version
  >;
};

/**
 * Builds a project object for use in tests. All properties have default
 * values, so you can specify only the properties you care about.
 *
 * @param overrides - The properties that will go into the object.
 * @returns The mock Project.
 */
export function buildMockProject(overrides: Partial<Project> = {}): Project {
  return {
    directoryPath: '/path/to/project',
    repositoryUrl: 'https://repo.url',
    rootPackage: buildMockPackage('root'),
    workspacePackages: {},
    isMonorepo: false,
    ...overrides,
  };
}

<<<<<<< HEAD
=======
type MockPackageOverrides = Omit<
  Unrequire<Package, 'directoryPath' | 'manifestPath' | 'changelogPath'>,
  'manifest'
> & {
  manifest?: Omit<
    Partial<ValidatedPackageManifest>,
    PackageManifestFieldNames.Name | PackageManifestFieldNames.Version
  >;
};

>>>>>>> 30abbd61
/**
 * Builds a package object for use in tests. All properties have default
 * values, so you can specify only the properties you care about.
 *
 * @param args - The name of the package (optional), the version of the package
 * (optional) and the properties that will go into the object (optional).
 * @returns The mock Package object.
 */
export function buildMockPackage(
  ...args:
    | [string, string | SemVer, MockPackageOverrides]
    | [string, string | SemVer]
    | [string, MockPackageOverrides]
    | [string]
    | [MockPackageOverrides]
    | []
): Package {
  let name, version, overrides;

  switch (args.length) {
    case 0:
      name = 'package';
      version = '1.0.0';
      overrides = {};
      break;
    case 1:
      name = isPlainObject(args[0]) ? 'package' : args[0];
      version = '1.0.0';
      overrides = isPlainObject(args[0]) ? args[0] : {};
      break;
    case 2:
      name = args[0];
      version = isPlainObject(args[1]) ? '1.0.0' : args[1];
      overrides = isPlainObject(args[1]) ? args[1] : {};
      break;
    default:
      name = args[0];
      version = args[1];
      overrides = args[2];
  }

  const {
    validatedManifest = {},
    directoryPath = `/path/to/packages/${name}`,
    manifestPath = path.join(directoryPath, 'package.json'),
    changelogPath = path.join(directoryPath, 'CHANGELOG.md'),
  } = overrides;

  return {
    directoryPath,
<<<<<<< HEAD
    unvalidatedManifest: {},
    validatedManifest: buildMockManifest({
      ...validatedManifest,
      [ManifestFieldNames.Name]: name,
      [ManifestFieldNames.Version]:
=======
    manifest: buildMockManifest({
      ...manifest,
      [PackageManifestFieldNames.Name]: name,
      [PackageManifestFieldNames.Version]:
>>>>>>> 30abbd61
        version instanceof SemVer ? version : new SemVer(version),
    }),
    manifestPath,
    changelogPath,
  };
}

/**
 * Builds a package for use in tests which is designed to be the root package of
 * a monorepo.
 *
 * @param args - The name of the package (optional), the version of the package
 * (optional) and the properties that will go into the object (optional).
 * @returns The mock Package object.
 */
export function buildMockMonorepoRootPackage(
  ...args:
    | [string, string | SemVer, MockPackageOverrides]
    | [string, string | SemVer]
    | [string, MockPackageOverrides]
    | [string]
    | [MockPackageOverrides]
    | []
): Package {
  let name, version, overrides;

  switch (args.length) {
    case 0:
      name = 'package';
      version = '1.0.0';
      overrides = {};
      break;
    case 1:
      name = isPlainObject(args[0]) ? 'package' : args[0];
      version = '1.0.0';
      overrides = isPlainObject(args[0]) ? args[0] : {};
      break;
    case 2:
      name = args[0];
      version = isPlainObject(args[1]) ? '1.0.0' : args[1];
      overrides = isPlainObject(args[1]) ? args[1] : {};
      break;
    default:
      name = args[0];
      version = args[1];
      overrides = args[2];
  }

  const { validatedManifest, ...rest } = overrides;
  return buildMockPackage(name, version, {
    validatedManifest: {
      private: true,
      workspaces: ['packages/*'],
      ...validatedManifest,
    },
    ...rest,
  });
}

/**
 * Builds a manifest object for use in tests. All properties have default
 * values, so you can specify only the properties you care about.
 *
 * @param overrides - The properties to override in the manifest.
 * @returns The mock ValidatedPackageManifest.
 */
export function buildMockManifest(
  overrides: Partial<ValidatedPackageManifest> = {},
): ValidatedPackageManifest {
  return {
    [PackageManifestFieldNames.Name]: 'foo',
    [PackageManifestFieldNames.Version]: new SemVer('1.2.3'),
    [PackageManifestFieldNames.Private]: false,
    [PackageManifestFieldNames.Workspaces]: [],
    [PackageManifestDependenciesFieldNames.Bundled]: {},
    [PackageManifestDependenciesFieldNames.Production]: {},
    [PackageManifestDependenciesFieldNames.Development]: {},
    [PackageManifestDependenciesFieldNames.Optional]: {},
    [PackageManifestDependenciesFieldNames.Peer]: {},
    ...overrides,
  };
}<|MERGE_RESOLUTION|>--- conflicted
+++ resolved
@@ -22,8 +22,8 @@
   'unvalidatedManifest' | 'validatedManifest'
 > & {
   validatedManifest?: Omit<
-    Partial<ValidatedManifest>,
-    ManifestFieldNames.Name | ManifestFieldNames.Version
+    Partial<ValidatedPackageManifest>,
+    PackageManifestFieldNames.Name | PackageManifestFieldNames.Version
   >;
 };
 
@@ -45,19 +45,6 @@
   };
 }
 
-<<<<<<< HEAD
-=======
-type MockPackageOverrides = Omit<
-  Unrequire<Package, 'directoryPath' | 'manifestPath' | 'changelogPath'>,
-  'manifest'
-> & {
-  manifest?: Omit<
-    Partial<ValidatedPackageManifest>,
-    PackageManifestFieldNames.Name | PackageManifestFieldNames.Version
-  >;
-};
-
->>>>>>> 30abbd61
 /**
  * Builds a package object for use in tests. All properties have default
  * values, so you can specify only the properties you care about.
@@ -108,18 +95,11 @@
 
   return {
     directoryPath,
-<<<<<<< HEAD
     unvalidatedManifest: {},
     validatedManifest: buildMockManifest({
       ...validatedManifest,
-      [ManifestFieldNames.Name]: name,
-      [ManifestFieldNames.Version]:
-=======
-    manifest: buildMockManifest({
-      ...manifest,
       [PackageManifestFieldNames.Name]: name,
       [PackageManifestFieldNames.Version]:
->>>>>>> 30abbd61
         version instanceof SemVer ? version : new SemVer(version),
     }),
     manifestPath,
