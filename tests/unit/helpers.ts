--- conflicted
+++ resolved
@@ -3,19 +3,11 @@
 import { SemVer } from 'semver';
 import { isPlainObject } from '@metamask/utils';
 import type { Package } from '../../src/package';
-<<<<<<< HEAD
-import { PackageManifestFieldNames } from '../../src/package-manifest';
-import type {
-  UnvalidatedPackageManifest,
-  ValidatedPackageManifest,
-} from '../../src/package-manifest';
-=======
 import {
   PackageManifestDependenciesFieldNames,
   PackageManifestFieldNames,
 } from '../../src/package-manifest';
 import type { ValidatedPackageManifest } from '../../src/package-manifest';
->>>>>>> 3556dee4
 import type { Project } from '../../src/project';
 
 /**
@@ -46,7 +38,6 @@
     Partial<ValidatedPackageManifest>,
     PackageManifestFieldNames.Name | PackageManifestFieldNames.Version
   >;
-  unvalidatedManifest?: UnvalidatedPackageManifest;
 };
 
 /**
@@ -114,7 +105,6 @@
 
   const {
     validatedManifest = {},
-    unvalidatedManifest = {},
     directoryPath = `/path/to/packages/${name}`,
     manifestPath = path.join(directoryPath, 'package.json'),
     changelogPath = path.join(directoryPath, 'CHANGELOG.md'),
@@ -123,7 +113,7 @@
 
   return {
     directoryPath,
-    unvalidatedManifest,
+    unvalidatedManifest: {},
     validatedManifest: buildMockManifest({
       ...validatedManifest,
       [PackageManifestFieldNames.Name]: name,
