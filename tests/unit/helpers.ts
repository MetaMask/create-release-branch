--- conflicted
+++ resolved
@@ -1,11 +1,6 @@
 import path from 'path';
 import { SemVer } from 'semver';
-<<<<<<< HEAD
-import type { Package } from '../../src/package-utils';
-=======
-import { nanoid } from 'nanoid';
 import type { Package } from '../../src/package';
->>>>>>> cbdf61ab
 import {
   ManifestFieldNames,
   ManifestDependencyFieldNames,
