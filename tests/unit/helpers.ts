import path from 'path';
import { SemVer } from 'semver';
<<<<<<< HEAD
import { isPlainObject } from '@metamask/utils';
import type { Package } from '../../src/package-utils';
import { ManifestFieldNames } from '../../src/package-manifest-utils';
import type { Project } from '../../src/project-utils';
import type { ValidatedManifest } from '../../src/package-manifest-utils';
=======
import type { Package } from '../../src/package';
import {
  ManifestFieldNames,
  ManifestDependencyFieldNames,
} from '../../src/package-manifest';
import type { ValidatedManifest } from '../../src/package-manifest';
import type { Project } from '../../src/project';
>>>>>>> 2165fe85

/**
 * Returns a version of the given record type where optionality is added to
 * the designated keys.
 */
type Unrequire<T, K extends keyof T> = Omit<T, K> & {
  [P in K]+?: T[P];
};

type MockPackageOverrides = Omit<
  Unrequire<Package, 'directoryPath' | 'manifestPath' | 'changelogPath'>,
  'unvalidatedManifest' | 'validatedManifest'
> & {
  validatedManifest?: Omit<
    Partial<ValidatedManifest>,
    ManifestFieldNames.Name | ManifestFieldNames.Version
  >;
};

/**
 * Builds a project object for use in tests. All properties have default
 * values, so you can specify only the properties you care about.
 *
 * @param overrides - The properties that will go into the object.
 * @returns The mock Project.
 */
export function buildMockProject(overrides: Partial<Project> = {}): Project {
  return {
    directoryPath: '/path/to/project',
    repositoryUrl: 'https://repo.url',
    rootPackage: buildMockPackage('root'),
    workspacePackages: {},
    isMonorepo: false,
    ...overrides,
  };
}

/**
 * Builds a package object for use in tests. All properties have default
 * values, so you can specify only the properties you care about.
 *
 * @param args - The name of the package (optional), the version of the package
 * (optional) and the properties that will go into the object (optional).
 * @returns The mock Package object.
 */
export function buildMockPackage(
  ...args:
    | [string, string | SemVer, MockPackageOverrides]
    | [string, string | SemVer]
    | [string, MockPackageOverrides]
    | [string]
    | [MockPackageOverrides]
    | []
): Package {
  let name, version, overrides;

  switch (args.length) {
    case 0:
      name = 'package';
      version = '1.0.0';
      overrides = {};
      break;
    case 1:
      name = isPlainObject(args[0]) ? 'package' : args[0];
      version = '1.0.0';
      overrides = isPlainObject(args[0]) ? args[0] : {};
      break;
    case 2:
      name = args[0];
      version = isPlainObject(args[1]) ? '1.0.0' : args[1];
      overrides = isPlainObject(args[1]) ? args[1] : {};
      break;
    default:
      name = args[0];
      version = args[1];
      overrides = args[2];
  }

  const {
    validatedManifest = {},
    directoryPath = `/path/to/packages/${name}`,
    manifestPath = path.join(directoryPath, 'package.json'),
    changelogPath = path.join(directoryPath, 'CHANGELOG.md'),
  } = overrides;

  return {
    directoryPath,
    unvalidatedManifest: {},
    validatedManifest: buildMockManifest({
      ...validatedManifest,
      [ManifestFieldNames.Name]: name,
      [ManifestFieldNames.Version]:
        version instanceof SemVer ? version : new SemVer(version),
    }),
    manifestPath,
    changelogPath,
  };
}

/**
 * Builds a package for use in tests which is designed to be the root package of
 * a monorepo.
 *
 * @param args - The name of the package (optional), the version of the package
 * (optional) and the properties that will go into the object (optional).
 * @returns The mock Package object.
 */
export function buildMockMonorepoRootPackage(
  ...args:
    | [string, string | SemVer, MockPackageOverrides]
    | [string, string | SemVer]
    | [string, MockPackageOverrides]
    | [string]
    | [MockPackageOverrides]
    | []
): Package {
  let name, version, overrides;

  switch (args.length) {
    case 0:
      name = 'package';
      version = '1.0.0';
      overrides = {};
      break;
    case 1:
      name = isPlainObject(args[0]) ? 'package' : args[0];
      version = '1.0.0';
      overrides = isPlainObject(args[0]) ? args[0] : {};
      break;
    case 2:
      name = args[0];
      version = isPlainObject(args[1]) ? '1.0.0' : args[1];
      overrides = isPlainObject(args[1]) ? args[1] : {};
      break;
    default:
      name = args[0];
      version = args[1];
      overrides = args[2];
  }

  const { validatedManifest, ...rest } = overrides;
  return buildMockPackage(name, version, {
    validatedManifest: {
      private: true,
      workspaces: ['packages/*'],
      ...validatedManifest,
    },
    ...rest,
  });
}

/**
 * Builds a manifest object for use in tests. All properties have default
 * values, so you can specify only the properties you care about.
 *
 * @param overrides - The properties to override in the manifest.
 * @returns The mock ValidatedManifest.
 */
export function buildMockManifest(
  overrides: Partial<ValidatedManifest> = {},
): ValidatedManifest {
  return {
    [ManifestFieldNames.Name]: 'foo',
    [ManifestFieldNames.Version]: new SemVer('1.2.3'),
    [ManifestFieldNames.Private]: false,
    [ManifestFieldNames.Workspaces]: [],
    ...overrides,
  };
}<|MERGE_RESOLUTION|>--- conflicted
+++ resolved
@@ -1,12 +1,6 @@
 import path from 'path';
 import { SemVer } from 'semver';
-<<<<<<< HEAD
 import { isPlainObject } from '@metamask/utils';
-import type { Package } from '../../src/package-utils';
-import { ManifestFieldNames } from '../../src/package-manifest-utils';
-import type { Project } from '../../src/project-utils';
-import type { ValidatedManifest } from '../../src/package-manifest-utils';
-=======
 import type { Package } from '../../src/package';
 import {
   ManifestFieldNames,
@@ -14,7 +8,6 @@
 } from '../../src/package-manifest';
 import type { ValidatedManifest } from '../../src/package-manifest';
 import type { Project } from '../../src/project';
->>>>>>> 2165fe85
 
 /**
  * Returns a version of the given record type where optionality is added to
@@ -181,6 +174,11 @@
     [ManifestFieldNames.Version]: new SemVer('1.2.3'),
     [ManifestFieldNames.Private]: false,
     [ManifestFieldNames.Workspaces]: [],
+    [ManifestDependencyFieldNames.Bundled]: {},
+    [ManifestDependencyFieldNames.Production]: {},
+    [ManifestDependencyFieldNames.Development]: {},
+    [ManifestDependencyFieldNames.Optional]: {},
+    [ManifestDependencyFieldNames.Peer]: {},
     ...overrides,
   };
 }