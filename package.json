{
  "name": "@metamask/create-release-branch",
<<<<<<< HEAD
  "version": "3.1.0",
=======
  "version": "4.0.0",
>>>>>>> 51f2db66
  "description": "An interactive command-line tool to prepare a release branch by automatically bumping versions and updating changelogs for desired packages. Works for both polyrepos and monorepos.",
  "repository": {
    "type": "git",
    "url": "https://github.com/MetaMask/create-release-branch.git"
  },
  "type": "module",
  "exports": null,
  "bin": "bin/create-release-branch.js",
  "files": [
    "bin/",
    "dist/"
  ],
  "scripts": {
    "build": "tsc --project tsconfig.build.json",
    "build:clean": "rimraf dist && yarn build",
    "lint": "yarn lint:eslint && yarn lint:misc --check",
    "lint:eslint": "eslint . --cache --ext js,ts",
    "lint:fix": "yarn lint:eslint --fix && yarn lint:misc --write",
    "lint:misc": "prettier '**/*.json' '**/*.md' '!CHANGELOG.md' '**/*.yml' '!.yarnrc.yml' --ignore-path .gitignore --no-error-on-unmatched-pattern",
    "prepack": "./scripts/prepack.sh",
    "test": "jest && jest-it-up --config jest.config.cjs",
    "test:watch": "jest --watch"
  },
  "dependencies": {
    "@metamask/action-utils": "^1.0.0",
    "@metamask/auto-changelog": "^4.0.0",
    "@metamask/utils": "^9.0.0",
    "debug": "^4.3.4",
    "execa": "^8.0.1",
    "pony-cause": "^2.1.9",
    "semver": "^7.5.4",
    "validate-npm-package-name": "^5.0.0",
    "which": "^3.0.0",
    "yaml": "^2.2.2",
    "yargs": "^17.7.1"
  },
  "devDependencies": {
    "@babel/core": "^7.23.5",
    "@babel/plugin-transform-modules-commonjs": "^7.23.3",
    "@babel/preset-env": "^7.23.5",
    "@babel/preset-typescript": "^7.23.3",
    "@lavamoat/allow-scripts": "^3.1.0",
    "@metamask/eslint-config": "^10.0.0",
    "@metamask/eslint-config-jest": "^10.0.0",
    "@metamask/eslint-config-nodejs": "^10.0.0",
    "@metamask/eslint-config-typescript": "^10.0.0",
    "@types/debug": "^4.1.7",
    "@types/jest": "^29.5.10",
    "@types/jest-when": "^3.5.2",
    "@types/node": "^17.0.23",
    "@types/prettier": "^2.7.3",
    "@types/rimraf": "^4.0.5",
    "@types/validate-npm-package-name": "^4.0.2",
    "@types/which": "^3.0.0",
    "@types/yargs": "^17.0.10",
    "@typescript-eslint/eslint-plugin": "^5.62.0",
    "@typescript-eslint/parser": "^5.62.0",
    "babel-jest": "^29.7.0",
    "deepmerge": "^4.2.2",
    "eslint": "^8.27.0",
    "eslint-config-prettier": "^9.1.0",
    "eslint-plugin-import": "^2.26.0",
    "eslint-plugin-jest": "^26.9.0",
    "eslint-plugin-jsdoc": "^39.6.2",
    "eslint-plugin-node": "^11.1.0",
    "eslint-plugin-prettier": "^5.2.1",
    "jest": "^29.7.0",
    "jest-it-up": "^3.0.0",
    "jest-when": "^3.5.2",
    "nanoid": "^3.3.4",
    "prettier": "^3.3.3",
    "prettier-plugin-packagejson": "^2.5.2",
    "rimraf": "^4.0.5",
    "stdio-mock": "^1.2.0",
    "tsx": "^4.6.1",
    "typescript": "~5.1.6"
  },
  "peerDependencies": {
    "prettier": ">=3.0.0"
  },
  "packageManager": "yarn@3.2.1",
  "engines": {
    "node": "^18.18 || >=20"
  },
  "publishConfig": {
    "access": "public",
    "registry": "https://registry.npmjs.org/"
  },
  "lavamoat": {
    "allowScripts": {
      "@lavamoat/preinstall-always-fail": false,
      "tsx>esbuild": false
    }
  }
}<|MERGE_RESOLUTION|>--- conflicted
+++ resolved
@@ -1,10 +1,6 @@
 {
   "name": "@metamask/create-release-branch",
-<<<<<<< HEAD
-  "version": "3.1.0",
-=======
   "version": "4.0.0",
->>>>>>> 51f2db66
   "description": "An interactive command-line tool to prepare a release branch by automatically bumping versions and updating changelogs for desired packages. Works for both polyrepos and monorepos.",
   "repository": {
     "type": "git",
