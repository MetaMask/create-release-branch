--- conflicted
+++ resolved
@@ -318,7 +318,6 @@
         }
       }
 
-<<<<<<< HEAD
       // Check to compel users to release packages with breaking changes alongside their dependents
       if (
         versionSpecifierOrDirective === 'major' ||
@@ -331,10 +330,10 @@
             const possibleDependent =
               project.workspacePackages[possibleDependentName];
             const { dependencies, peerDependencies } =
-              possibleDependent.unvalidatedManifest;
+              possibleDependent.validatedManifest;
             return (
-              (dependencies && hasProperty(dependencies, packageName)) ||
-              (peerDependencies && hasProperty(peerDependencies, packageName))
+              hasProperty(dependencies, packageName) ||
+              hasProperty(peerDependencies, packageName)
             );
           },
         );
@@ -356,7 +355,18 @@
                   return {
                     ...object,
                     [dependent]: INTENTIONALLY_SKIP_PACKAGE_DIRECTIVE,
-=======
+                  };
+                }, {}),
+              })
+                .trim()
+                .split('\n')
+                .map((line) => `    ${line}`)
+                .join('\n'),
+            ].join('\n\n'),
+          });
+        }
+      }
+
       // Check to compel users to release new versions of dependencies alongside their dependents
       if (
         pkg &&
@@ -389,7 +399,6 @@
                   return {
                     ...object,
                     [dependency]: INTENTIONALLY_SKIP_PACKAGE_DIRECTIVE,
->>>>>>> 3556dee4
                   };
                 }, {}),
               })
