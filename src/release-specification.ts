import fs, { WriteStream } from 'fs';
import YAML from 'yaml';
import { diff } from 'semver';
import { Editor } from './editor.js';
import { readFile } from './fs.js';
import {
  debug,
  hasProperty,
  wrapError,
  isObject,
  runCommand,
} from './misc-utils.js';
import { Project } from './project.js';
import { isValidSemver, semver, SemVer } from './semver.js';
import { Package } from './package.js';

/**
 * The SemVer-compatible parts of a version string that can be bumped by this
 * tool.
 */
export enum IncrementableVersionParts {
  major = 'major',
  minor = 'minor',
  patch = 'patch',
}

/**
 * Describes how to update the version for a package, either by bumping a part
 * of the version or by setting that version exactly.
 */
type VersionSpecifier = IncrementableVersionParts | SemVer;

/**
 * User-provided instructions for how to update this project in order to prepare
 * it for a new release.
 *
 * @property packages - A mapping of package names to version specifiers.
 * @property path - The path to the original release specification file.
 */
export type ReleaseSpecification = {
  packages: Record<string, VersionSpecifier>;
  path: string;
};

const SKIP_PACKAGE_DIRECTIVE = null;
const INTENTIONALLY_SKIP_PACKAGE_DIRECTIVE = 'intentionally-skip';

/**
 * Generates a skeleton for a release specification, which describes how a
 * project should be updated.
 *
 * @param args - The set of arguments to this function.
 * @param args.project - Information about the project.
 * @param args.isEditorAvailable - Whether or not an executable can be found on
 * the user's computer to edit the release spec once it is generated.
 * @returns The release specification template.
 */
export async function generateReleaseSpecificationTemplateForMonorepo({
  project: { workspacePackages },
  isEditorAvailable,
}: {
  project: Project;
  isEditorAvailable: boolean;
}) {
  const afterEditingInstructions = isEditorAvailable
    ? `
# When you're finished, save this file and close it. The tool will update the
# versions of the packages you've listed and will move the changelog entries to
# a new section.`.trim()
    : `
# When you're finished, save this file and then run create-release-branch again.
# The tool will update the versions of the packages you've listed and will move
# the changelog entries to a new section.`.trim();

  const instructions = `
# This file (called the "release spec") allows you to specify which packages you
# want to include in this release along with the new versions they should
# receive.
#
# By default, all packages which have changed since their latest release are
# listed here. You can choose not to publish a package by removing it from this
# list.
#
# For each package you *do* want to release, you will need to specify how that
# version should be changed depending on the impact of the changes that will go
# into the release. To help you make this decision, all of the changes have been
# automatically added to the changelog for the package. This has been done
# in a new commit, so you can keep this file open, run \`git show\` in the
# terminal, review the set of changes, then return to this file to specify the
# version.
#
# A version specifier (the value that goes after each package in the list below)
# can be one of the following:
#
# - "major" (if you want to bump the major part of the package's version)
# - "minor" (if you want to bump the minor part of the package's version)
# - "patch" (if you want to bump the patch part of the package's version)
# - an exact version with major, minor, and patch parts (e.g. "1.2.3")
#
${afterEditingInstructions}
  `.trim();

  const changedWorkspacePackages = Object.values(workspacePackages).filter(
    (pkg) => pkg.hasChangesSinceLatestRelease,
  );

  if (changedWorkspacePackages.length === 0) {
    throw new Error(
      'Could not generate release specification: There are no packages that have changed since their latest release.',
    );
  }

  const packages = changedWorkspacePackages.reduce((obj, pkg) => {
    return { ...obj, [pkg.validatedManifest.name]: SKIP_PACKAGE_DIRECTIVE };
  }, {});

  return [instructions, YAML.stringify({ packages })].join('\n\n');
}

/**
 * Launches the given editor to allow the user to update the release spec
 * file.
 *
 * @param releaseSpecificationPath - The path to the release spec file.
 * @param editor - Information about the editor.
 * @param stdout - A stream that can be used to write to standard out. Defaults
 * to /dev/null.
 * @returns A promise that resolves when the user has completed editing the
 * file, i.e. when the editor process completes.
 */
export async function waitForUserToEditReleaseSpecification(
  releaseSpecificationPath: string,
  editor: Editor,
  stdout: Pick<WriteStream, 'write'> = fs.createWriteStream('/dev/null'),
) {
  let caughtError: unknown;

  debug(
    `Opening release spec file ${releaseSpecificationPath} with editor located at ${editor.path}...`,
  );

  const promiseForEditorCommand = runCommand(
    editor.path,
    [...editor.args, releaseSpecificationPath],
    {
      stdio: 'inherit',
      shell: true,
    },
  );

  stdout.write('Waiting for the release spec to be edited...');

  try {
    await promiseForEditorCommand;
  } catch (error) {
    caughtError = error;
  }

  // Clear the previous line
  stdout.write('\r\u001B[K');

  if (caughtError) {
    throw wrapError(
      'Encountered an error while waiting for the release spec to be edited.',
      caughtError,
    );
  }
}

/**
 * Finds all workspace packages that depend on the given package and have changes since their latest release.
 *
 * @param project - The project containing workspace packages.
 * @param packageName - The name of the package to find dependents for.
 * @param unvalidatedReleaseSpecificationPackages - The packages in the release specification.
 * @returns An array of package names that depend on the given package and are missing from the release spec.
 */
export function findMissingUnreleasedDependents(
  project: Project,
  packageName: string,
  unvalidatedReleaseSpecificationPackages: Record<string, string | null>,
): string[] {
  const dependentNames = Object.keys(project.workspacePackages).filter(
    (possibleDependentName) => {
      const possibleDependent =
        project.workspacePackages[possibleDependentName];
      const { dependencies, peerDependencies } =
        possibleDependent.validatedManifest;
      return (
        hasProperty(dependencies, packageName) ||
        hasProperty(peerDependencies, packageName)
      );
    },
  );

  const changedDependentNames = dependentNames.filter(
    (possibleDependentName) => {
      return project.workspacePackages[possibleDependentName]
        .hasChangesSinceLatestRelease;
    },
  );

  return changedDependentNames.filter((dependentName) => {
    return !unvalidatedReleaseSpecificationPackages[dependentName];
  });
}

/**
 * Finds all workspace packages that are dependencies of the given package and have changes since their latest release.
 *
 * @param project - The project containing workspace packages.
 * @param changedPackage - The package to find dependencies for.
 * @param unvalidatedReleaseSpecificationPackages - The packages in the release specification.
 * @returns An array of package names that are dependencies and are missing from the release spec.
 */
function findMissingUnreleasedDependencies(
  project: Project,
  changedPackage: Package,
  unvalidatedReleaseSpecificationPackages: Record<string, string | null>,
): string[] {
  return Object.keys({
    ...changedPackage.validatedManifest.dependencies,
    ...changedPackage.validatedManifest.peerDependencies,
  }).filter((dependency) => {
    return (
      project.workspacePackages[dependency]?.hasChangesSinceLatestRelease &&
      !unvalidatedReleaseSpecificationPackages[dependency]
    );
  });
}

/**
 * Finds all dependents of a package that are missing from the release spec when
 * making breaking changes.
 *
 * @param project - Information about the whole project (e.g., names of packages
 * and where they can found).
 * @param packageName - The name of the package to validate.
 * @param versionSpecifierOrDirective - The version specifier or directive for the package.
 * @param unvalidatedReleaseSpecificationPackages - The packages in the release specification.
 * @returns An array of validation errors, if any.
 */
export function findMissingUnreleasedDependentsForBreakingChanges(
  project: Project,
  packageName: string,
  versionSpecifierOrDirective: string | null,
  unvalidatedReleaseSpecificationPackages: Record<string, string | null>,
): string[] {
  const changedPackage = project.workspacePackages[packageName];

  if (
    versionSpecifierOrDirective === 'major' ||
    (isValidSemver(versionSpecifierOrDirective) &&
      diff(
        changedPackage.validatedManifest.version,
        versionSpecifierOrDirective,
      ) === 'major')
  ) {
    return findMissingUnreleasedDependents(
      project,
      packageName,
      unvalidatedReleaseSpecificationPackages,
    );
  }

  return [];
}

/**
 * Finds all dependencies of a package that are missing from the release spec when
 * making breaking changes.
 *
 * @param project - Information about the whole project (e.g., names of packages
 * and where they can found).
 * @param changedPackage - The package to validate.
 * @param versionSpecifierOrDirective - The version specifier or directive for the package.
 * @param unvalidatedReleaseSpecificationPackages - The packages in the release specification.
 * @returns An array of validation errors, if any.
 */
export function findMissingUnreleasedDependenciesForRelease(
  project: Project,
  changedPackage: Package,
  versionSpecifierOrDirective: string | null,
  unvalidatedReleaseSpecificationPackages: Record<string, string | null>,
): string[] {
  if (
    changedPackage &&
    versionSpecifierOrDirective &&
    (hasProperty(IncrementableVersionParts, versionSpecifierOrDirective) ||
      isValidSemver(versionSpecifierOrDirective))
  ) {
    return findMissingUnreleasedDependencies(
      project,
      changedPackage,
      unvalidatedReleaseSpecificationPackages,
    );
  }

  return [];
}

/**
 * Validates all package entries in the release specification.
 *
 * @param project - Information about the whole project (e.g., names of packages
 * and where they can found).
 * @param unvalidatedReleaseSpecificationPackages - The packages in the release specification.
 * @param indexOfFirstUsableLine - The index of the first non-comment, non-whitespace line
 * in the release spec.
 * @returns An array of validation errors, if any.
 */
export function validateAllPackageEntries(
  project: Project,
  unvalidatedReleaseSpecificationPackages: Record<string, string | null>,
  indexOfFirstUsableLine: number,
): { message: string | string[]; lineNumber?: number }[] {
  const errors: { message: string | string[]; lineNumber?: number }[] = [];

  Object.entries(unvalidatedReleaseSpecificationPackages).forEach(
    ([changedPackageName, versionSpecifierOrDirective], index) => {
      const lineNumber = indexOfFirstUsableLine + index + 2;
      const changedPackage = project.workspacePackages[changedPackageName];

      if (changedPackage === undefined) {
        errors.push({
          message: `${JSON.stringify(changedPackageName)} is not a package in the project`,
          lineNumber,
        });
      }

      if (
        versionSpecifierOrDirective !== SKIP_PACKAGE_DIRECTIVE &&
        versionSpecifierOrDirective !== INTENTIONALLY_SKIP_PACKAGE_DIRECTIVE &&
        !hasProperty(IncrementableVersionParts, versionSpecifierOrDirective) &&
        !isValidSemver(versionSpecifierOrDirective)
      ) {
        errors.push({
          message: [
            `${JSON.stringify(versionSpecifierOrDirective)} is not a valid version specifier for package "${changedPackageName}"`,
            `(must be "major", "minor", or "patch"; or a version string with major, minor, and patch parts, such as "1.2.3")`,
          ],
          lineNumber,
        });
      }

      if (isValidSemver(versionSpecifierOrDirective)) {
        const comparison = new SemVer(versionSpecifierOrDirective).compare(
          changedPackage.validatedManifest.version,
        );

        if (comparison === 0) {
          errors.push({
            message: [
              `${JSON.stringify(versionSpecifierOrDirective)} is not a valid version specifier for package "${changedPackageName}"`,
              `("${changedPackageName}" is already at version "${versionSpecifierOrDirective}")`,
            ],
            lineNumber,
          });
        } else if (comparison < 0) {
          errors.push({
            message: [
              `${JSON.stringify(versionSpecifierOrDirective)} is not a valid version specifier for package "${changedPackageName}"`,
              `("${changedPackageName}" is at a greater version "${project.workspacePackages[changedPackageName].validatedManifest.version}")`,
            ],
            lineNumber,
          });
        }
      }

<<<<<<< HEAD
      const missingDependentNames =
        findMissingUnreleasedDependentsForBreakingChanges(
          project,
          changedPackageName,
          versionSpecifierOrDirective,
          unvalidatedReleaseSpecificationPackages,
=======
      // Check to compel users to release packages with breaking changes alongside their dependents
      if (
        versionSpecifierOrDirective === 'major' ||
        (isValidSemver(versionSpecifierOrDirective) &&
          diff(
            changedPackage.validatedManifest.version,
            versionSpecifierOrDirective,
          ) === 'major')
      ) {
        const dependentNames = Object.keys(project.workspacePackages).filter(
          (possibleDependentName) => {
            const possibleDependent =
              project.workspacePackages[possibleDependentName];
            const { peerDependencies } = possibleDependent.validatedManifest;
            return hasProperty(peerDependencies, changedPackageName);
          },
        );
        const changedDependentNames = dependentNames.filter(
          (possibleDependentName) => {
            return project.workspacePackages[possibleDependentName]
              .hasChangesSinceLatestRelease;
          },
        );
        const missingDependentNames = changedDependentNames.filter(
          (dependentName) => {
            return !unvalidatedReleaseSpecification.packages[dependentName];
          },
>>>>>>> 920bb929
        );

      if (missingDependentNames.length > 0) {
        errors.push({
          message: [
            `The following dependents of package '${changedPackageName}', which is being released with a major version bump, are missing from the release spec.`,
            missingDependentNames
              .map((dependent) => `  - ${dependent}`)
              .join('\n'),
            ` Consider including them in the release spec so that they are compatible with the new '${changedPackageName}' version.`,
            `  If you are ABSOLUTELY SURE these packages are safe to omit, however, and want to postpone the release of a package, then list it with a directive of "intentionally-skip". For example:`,
            YAML.stringify({
              packages: missingDependentNames.reduce(
                (object, dependent) => ({
                  ...object,
                  [dependent]: INTENTIONALLY_SKIP_PACKAGE_DIRECTIVE,
                }),
                {},
              ),
            })
              .trim()
              .split('\n')
              .map((line) => `    ${line}`)
              .join('\n'),
          ].join('\n\n'),
        });
      }

      const missingDependencies = findMissingUnreleasedDependenciesForRelease(
        project,
        changedPackage,
        versionSpecifierOrDirective,
        unvalidatedReleaseSpecificationPackages,
      );

      if (missingDependencies.length > 0) {
        errors.push({
          message: [
            `The following packages, which are dependencies or peer dependencies of the package '${changedPackageName}' being released, are missing from the release spec.`,
            missingDependencies
              .map((dependency) => `  - ${dependency}`)
              .join('\n'),
            `  These packages may have changes that '${changedPackageName}' relies upon. Consider including them in the release spec.`,
            `  If you are ABSOLUTELY SURE these packages are safe to omit, however, and want to postpone the release of a package, then list it with a directive of "intentionally-skip". For example:`,
            YAML.stringify({
              packages: missingDependencies.reduce(
                (object, dependency) => ({
                  ...object,
                  [dependency]: INTENTIONALLY_SKIP_PACKAGE_DIRECTIVE,
                }),
                {},
              ),
            })
              .trim()
              .split('\n')
              .map((line) => `    ${line}`)
              .join('\n'),
          ].join('\n\n'),
        });
      }
    },
  );

  return errors;
}

/**
 * Looks over the release spec that the user has edited to ensure that:
 *
 * 1. the names of all packages match those within the project; and
 * 2. the version specifiers for each package are valid.
 *
 * @param project - Information about the whole project (e.g., names of packages
 * and where they can found).
 * @param releaseSpecificationPath - The path to the release spec file.
 * @returns The validated release spec.
 * @throws If there are any issues with the file.
 */
export async function validateReleaseSpecification(
  project: Project,
  releaseSpecificationPath: string,
): Promise<ReleaseSpecification> {
  const releaseSpecificationContents = await readFile(releaseSpecificationPath);
  const indexOfFirstUsableLine = releaseSpecificationContents
    .split('\n')
    .findIndex((line) => !/^#|[ ]+/u.test(line));

  let unvalidatedReleaseSpecification: {
    packages: Record<string, string | null>;
  };

  const afterwordForAllErrorMessages = [
    "The release spec file has been retained for you to edit again and make the necessary fixes. Once you've done this, re-run this tool.",
    releaseSpecificationPath,
  ].join('\n\n');

  try {
    unvalidatedReleaseSpecification = YAML.parse(releaseSpecificationContents);
  } catch (error) {
    throw wrapError(
      [
        'Your release spec does not appear to be valid YAML.',
        afterwordForAllErrorMessages,
      ].join('\n\n'),
      error,
    );
  }

  if (
    !isObject(unvalidatedReleaseSpecification) ||
    unvalidatedReleaseSpecification.packages === undefined
  ) {
    const message = [
      `Your release spec could not be processed because it needs to be an object with a \`packages\` property. The value of \`packages\` must itself be an object, where each key is a workspace package in the project and each value is a version specifier ("major", "minor", or "patch"; or a version string with major, minor, and patch parts, such as "1.2.3").`,
      `Here is the parsed version of the file you provided:`,
      JSON.stringify(unvalidatedReleaseSpecification, null, 2),
      afterwordForAllErrorMessages,
    ].join('\n\n');
    throw new Error(message);
  }

  const errors = validateAllPackageEntries(
    project,
    unvalidatedReleaseSpecification.packages,
    indexOfFirstUsableLine,
  );

  if (errors.length > 0) {
    const message = [
      'Your release spec could not be processed due to the following issues:',
      errors
        .flatMap((error) => {
          const itemPrefix = '* ';

          if (error.lineNumber === undefined) {
            return `${itemPrefix}${error.message}`;
          }

          const lineNumberPrefix = `Line ${error.lineNumber}: `;

          if (Array.isArray(error.message)) {
            return [
              `${itemPrefix}${lineNumberPrefix}${error.message[0]}`,
              ...error.message.slice(1).map((line) => {
                const indentedLineLength =
                  itemPrefix.length + lineNumberPrefix.length + line.length;
                return line.padStart(indentedLineLength, ' ');
              }),
            ];
          }

          return `${itemPrefix}${lineNumberPrefix}${error.message}`;
        })
        .join('\n'),
      afterwordForAllErrorMessages,
    ].join('\n\n');
    throw new Error(message);
  }

  const packages = Object.keys(unvalidatedReleaseSpecification.packages).reduce(
    (obj, packageName) => {
      const versionSpecifierOrDirective =
        unvalidatedReleaseSpecification.packages[packageName];

      if (
        versionSpecifierOrDirective !== SKIP_PACKAGE_DIRECTIVE &&
        versionSpecifierOrDirective !== INTENTIONALLY_SKIP_PACKAGE_DIRECTIVE
      ) {
        if (
          Object.values(IncrementableVersionParts).includes(
            // Typecast: It doesn't matter what type versionSpecifierOrDirective
            // is as we are checking for inclusion.
            versionSpecifierOrDirective as any,
          )
        ) {
          return {
            ...obj,
            // Typecast: We know what this is as we've checked it above.
            [packageName]:
              versionSpecifierOrDirective as IncrementableVersionParts,
          };
        }

        return {
          ...obj,
          // Typecast: We know that this will safely parse.
          [packageName]: semver.parse(versionSpecifierOrDirective) as SemVer,
        };
      }

      return obj;
    },
    {} as ReleaseSpecification['packages'],
  );

  return { packages, path: releaseSpecificationPath };
}<|MERGE_RESOLUTION|>--- conflicted
+++ resolved
@@ -184,12 +184,8 @@
     (possibleDependentName) => {
       const possibleDependent =
         project.workspacePackages[possibleDependentName];
-      const { dependencies, peerDependencies } =
-        possibleDependent.validatedManifest;
-      return (
-        hasProperty(dependencies, packageName) ||
-        hasProperty(peerDependencies, packageName)
-      );
+      const { peerDependencies } = possibleDependent.validatedManifest;
+      return hasProperty(peerDependencies, packageName);
     },
   );
 
@@ -367,42 +363,12 @@
         }
       }
 
-<<<<<<< HEAD
       const missingDependentNames =
         findMissingUnreleasedDependentsForBreakingChanges(
           project,
           changedPackageName,
           versionSpecifierOrDirective,
           unvalidatedReleaseSpecificationPackages,
-=======
-      // Check to compel users to release packages with breaking changes alongside their dependents
-      if (
-        versionSpecifierOrDirective === 'major' ||
-        (isValidSemver(versionSpecifierOrDirective) &&
-          diff(
-            changedPackage.validatedManifest.version,
-            versionSpecifierOrDirective,
-          ) === 'major')
-      ) {
-        const dependentNames = Object.keys(project.workspacePackages).filter(
-          (possibleDependentName) => {
-            const possibleDependent =
-              project.workspacePackages[possibleDependentName];
-            const { peerDependencies } = possibleDependent.validatedManifest;
-            return hasProperty(peerDependencies, changedPackageName);
-          },
-        );
-        const changedDependentNames = dependentNames.filter(
-          (possibleDependentName) => {
-            return project.workspacePackages[possibleDependentName]
-              .hasChangesSinceLatestRelease;
-          },
-        );
-        const missingDependentNames = changedDependentNames.filter(
-          (dependentName) => {
-            return !unvalidatedReleaseSpecification.packages[dependentName];
-          },
->>>>>>> 920bb929
         );
 
       if (missingDependentNames.length > 0) {
