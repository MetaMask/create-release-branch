import fs from 'fs';
import path from 'path';
import { when } from 'jest-when';
import * as autoChangelog from '@metamask/auto-changelog';
import { SemVer } from 'semver';
import { MockWritable } from 'stdio-mock';
<<<<<<< HEAD
import { withSandbox } from '../tests/helpers.js';
=======
import _outdent from 'outdent';
import { withSandbox } from '../tests/helpers';
>>>>>>> efea88c7
import {
  buildMockPackage,
  buildMockProject,
  buildMockManifest,
  createNoopWriteStream,
} from '../tests/unit/helpers.js';
import {
  readMonorepoRootPackage,
  readMonorepoWorkspacePackage,
  updatePackage,
<<<<<<< HEAD
} from './package.js';
import * as fsModule from './fs.js';
import * as packageManifestModule from './package-manifest.js';
import * as repoModule from './repo.js';
=======
  updatePackageChangelog,
} from './package';
import * as fsModule from './fs';
import * as packageManifestModule from './package-manifest';
import * as repoModule from './repo';
>>>>>>> efea88c7

const outdent = _outdent({ trimTrailingNewline: false });

jest.mock('./package-manifest');
jest.mock('./repo');

describe('package', () => {
  describe('readMonorepoRootPackage', () => {
    it('returns information about the file structure of the package located at the given directory', async () => {
      jest
        .spyOn(packageManifestModule, 'readPackageManifest')
        .mockResolvedValue({
          unvalidated: {},
          validated: buildMockManifest(),
        });

      const pkg = await readMonorepoRootPackage({
        packageDirectoryPath: '/path/to/package',
        projectDirectoryPath: '/path/to/project',
        projectTagNames: [],
      });

      expect(pkg).toMatchObject({
        directoryPath: '/path/to/package',
        manifestPath: '/path/to/package/package.json',
        changelogPath: '/path/to/package/CHANGELOG.md',
      });
    });

    it('returns information about the manifest (in both unvalidated and validated forms)', async () => {
      const unvalidatedManifest = {};
      const validatedManifest = buildMockManifest();
      when(jest.spyOn(packageManifestModule, 'readPackageManifest'))
        .calledWith('/path/to/package/package.json')
        .mockResolvedValue({
          unvalidated: unvalidatedManifest,
          validated: validatedManifest,
        });

      const pkg = await readMonorepoRootPackage({
        packageDirectoryPath: '/path/to/package',
        projectDirectoryPath: '/path/to/project',
        projectTagNames: [],
      });

      expect(pkg).toMatchObject({
        unvalidatedManifest,
        validatedManifest,
      });
    });

    it("flags the package as having been changed since its latest release if a tag matching the current version exists and changes have been made to the package's directory since the tag", async () => {
      jest
        .spyOn(packageManifestModule, 'readPackageManifest')
        .mockResolvedValue({
          unvalidated: {},
          validated: buildMockManifest({
            version: new SemVer('1.0.0'),
          }),
        });
      when(jest.spyOn(repoModule, 'hasChangesInDirectorySinceGitTag'))
        .calledWith('/path/to/project', '/path/to/package', 'v1.0.0')
        .mockResolvedValue(true);

      const pkg = await readMonorepoRootPackage({
        packageDirectoryPath: '/path/to/package',
        projectDirectoryPath: '/path/to/project',
        projectTagNames: ['v1.0.0'],
      });

      expect(pkg).toMatchObject({
        hasChangesSinceLatestRelease: true,
      });
    });

    it("does not flag the package as having been changed since its latest release if a tag matching the current version exists, but changes have not been made to the package's directory since the tag", async () => {
      jest
        .spyOn(packageManifestModule, 'readPackageManifest')
        .mockResolvedValue({
          unvalidated: {},
          validated: buildMockManifest({
            version: new SemVer('1.0.0'),
          }),
        });
      when(jest.spyOn(repoModule, 'hasChangesInDirectorySinceGitTag'))
        .calledWith('/path/to/project', '/path/to/package', 'v1.0.0')
        .mockResolvedValue(false);

      const pkg = await readMonorepoRootPackage({
        packageDirectoryPath: '/path/to/package',
        projectDirectoryPath: '/path/to/project',
        projectTagNames: ['v1.0.0'],
      });

      expect(pkg).toMatchObject({
        hasChangesSinceLatestRelease: false,
      });
    });

    it('flags the package as having been changed since its latest release if a tag matching the current version does not exist', async () => {
      jest
        .spyOn(packageManifestModule, 'readPackageManifest')
        .mockResolvedValue({
          unvalidated: {},
          validated: buildMockManifest({
            version: new SemVer('1.0.0'),
          }),
        });

      const pkg = await readMonorepoRootPackage({
        packageDirectoryPath: '/path/to/package',
        projectDirectoryPath: '/path/to/project',
        projectTagNames: [],
      });

      expect(pkg).toMatchObject({
        hasChangesSinceLatestRelease: true,
      });
    });

    it('throws if a tag matching the current version does not exist', async () => {
      jest
        .spyOn(packageManifestModule, 'readPackageManifest')
        .mockResolvedValue({
          unvalidated: {},
          validated: buildMockManifest({
            name: '@scope/workspace-package',
            version: new SemVer('1.0.0'),
          }),
        });
      when(jest.spyOn(repoModule, 'hasChangesInDirectorySinceGitTag'))
        .calledWith('/path/to/project', '/path/to/package', 'v1.0.0')
        .mockResolvedValue(true);

      const promiseForPkg = readMonorepoRootPackage({
        packageDirectoryPath: '/path/to/package',
        projectDirectoryPath: '/path/to/project',
        projectTagNames: ['some-tag'],
      });

      await expect(promiseForPkg).rejects.toThrow(
        new Error(
          'The package @scope/workspace-package has no Git tag for its current version 1.0.0 (expected "v1.0.0"), so this tool is unable to determine whether it should be included in this release. You will need to create a tag for this package in order to proceed.',
        ),
      );
    });
  });

  describe('readMonorepoWorkspacePackage', () => {
    it('returns information about the file structure of the package located at the given directory', async () => {
      const stderr = createNoopWriteStream();
      jest
        .spyOn(packageManifestModule, 'readPackageManifest')
        .mockResolvedValue({
          unvalidated: {},
          validated: buildMockManifest(),
        });

      const pkg = await readMonorepoWorkspacePackage({
        packageDirectoryPath: '/path/to/package',
        projectDirectoryPath: '/path/to/project',
        projectTagNames: [],
        rootPackageName: 'root-package',
        rootPackageVersion: new SemVer('5.0.0'),
        stderr,
      });

      expect(pkg).toMatchObject({
        directoryPath: '/path/to/package',
        manifestPath: '/path/to/package/package.json',
        changelogPath: '/path/to/package/CHANGELOG.md',
      });
    });

    it('returns information about the manifest (in both unvalidated and validated forms)', async () => {
      const unvalidatedManifest = {};
      const validatedManifest = buildMockManifest();
      const stderr = createNoopWriteStream();
      when(jest.spyOn(packageManifestModule, 'readPackageManifest'))
        .calledWith('/path/to/package/package.json')
        .mockResolvedValue({
          unvalidated: unvalidatedManifest,
          validated: validatedManifest,
        });

      const pkg = await readMonorepoWorkspacePackage({
        packageDirectoryPath: '/path/to/package',
        projectDirectoryPath: '/path/to/project',
        projectTagNames: [],
        rootPackageName: 'root-package',
        rootPackageVersion: new SemVer('5.0.0'),
        stderr,
      });

      expect(pkg).toMatchObject({
        unvalidatedManifest,
        validatedManifest,
      });
    });

    it("flags the package as having been changed since its latest release if a tag matching the package name + version exists and changes have been made to the package's directory since the tag", async () => {
      const stderr = createNoopWriteStream();
      jest
        .spyOn(packageManifestModule, 'readPackageManifest')
        .mockResolvedValue({
          unvalidated: {},
          validated: buildMockManifest({
            name: '@scope/workspace-package',
            version: new SemVer('1.0.0'),
          }),
        });
      when(jest.spyOn(repoModule, 'hasChangesInDirectorySinceGitTag'))
        .calledWith(
          '/path/to/project',
          '/path/to/package',
          '@scope/workspace-package@1.0.0',
        )
        .mockResolvedValue(true);

      const pkg = await readMonorepoWorkspacePackage({
        packageDirectoryPath: '/path/to/package',
        projectDirectoryPath: '/path/to/project',
        projectTagNames: ['@scope/workspace-package@1.0.0'],
        rootPackageName: 'root-package',
        rootPackageVersion: new SemVer('5.0.0'),
        stderr,
      });

      expect(pkg).toMatchObject({
        hasChangesSinceLatestRelease: true,
      });
    });

    it("does not flag the package as having been changed since its latest release if a tag matching the package name + version exists, but changes have not been made to the package's directory since the tag", async () => {
      const stderr = createNoopWriteStream();
      jest
        .spyOn(packageManifestModule, 'readPackageManifest')
        .mockResolvedValue({
          unvalidated: {},
          validated: buildMockManifest({
            name: '@scope/workspace-package',
            version: new SemVer('1.0.0'),
          }),
        });
      when(jest.spyOn(repoModule, 'hasChangesInDirectorySinceGitTag'))
        .calledWith(
          '/path/to/project',
          '/path/to/package',
          '@scope/workspace-package@1.0.0',
        )
        .mockResolvedValue(false);

      const pkg = await readMonorepoWorkspacePackage({
        packageDirectoryPath: '/path/to/package',
        projectDirectoryPath: '/path/to/project',
        projectTagNames: ['@scope/workspace-package@1.0.0'],
        rootPackageName: 'root-package',
        rootPackageVersion: new SemVer('5.0.0'),
        stderr,
      });

      expect(pkg).toMatchObject({
        hasChangesSinceLatestRelease: false,
      });
    });

    it("flags the package as having been changed since its latest release if a tag matching 'v' + the root package version exists instead of the package name + version, and changes have been made to the package's directory since the tag", async () => {
      const stderr = createNoopWriteStream();
      jest
        .spyOn(packageManifestModule, 'readPackageManifest')
        .mockResolvedValue({
          unvalidated: {},
          validated: buildMockManifest({
            name: '@scope/workspace-package',
            version: new SemVer('1.0.0'),
          }),
        });
      when(jest.spyOn(repoModule, 'hasChangesInDirectorySinceGitTag'))
        .calledWith('/path/to/project', '/path/to/package', 'v5.0.0')
        .mockResolvedValue(true);

      const pkg = await readMonorepoWorkspacePackage({
        packageDirectoryPath: '/path/to/package',
        projectDirectoryPath: '/path/to/project',
        projectTagNames: ['v5.0.0'],
        rootPackageName: 'root-package',
        rootPackageVersion: new SemVer('5.0.0'),
        stderr,
      });

      expect(pkg).toMatchObject({
        hasChangesSinceLatestRelease: true,
      });
    });

    it("does not flag the package as having been changed since its latest release if a tag matching 'v' + the root package version exists instead of the package name + version, but changes have not been made to the package's directory since the tag", async () => {
      const stderr = createNoopWriteStream();
      jest
        .spyOn(packageManifestModule, 'readPackageManifest')
        .mockResolvedValue({
          unvalidated: {},
          validated: buildMockManifest({
            version: new SemVer('1.0.0'),
          }),
        });
      when(jest.spyOn(repoModule, 'hasChangesInDirectorySinceGitTag'))
        .calledWith('/path/to/project', '/path/to/package', 'v5.0.0')
        .mockResolvedValue(false);

      const pkg = await readMonorepoWorkspacePackage({
        packageDirectoryPath: '/path/to/package',
        projectDirectoryPath: '/path/to/project',
        projectTagNames: ['v5.0.0'],
        rootPackageName: 'root-package',
        rootPackageVersion: new SemVer('5.0.0'),
        stderr,
      });

      expect(pkg).toMatchObject({
        hasChangesSinceLatestRelease: false,
      });
    });

    it('flags the package as having been changed since its latest release if the project has no tags', async () => {
      const stderr = createNoopWriteStream();
      jest
        .spyOn(packageManifestModule, 'readPackageManifest')
        .mockResolvedValue({
          unvalidated: {},
          validated: buildMockManifest({
            version: new SemVer('1.0.0'),
          }),
        });

      const pkg = await readMonorepoWorkspacePackage({
        packageDirectoryPath: '/path/to/package',
        projectDirectoryPath: '/path/to/project',
        projectTagNames: [],
        rootPackageName: 'root-package',
        rootPackageVersion: new SemVer('5.0.0'),
        stderr,
      });

      expect(pkg).toMatchObject({
        hasChangesSinceLatestRelease: true,
      });
    });

    it("prints a warning if a tag matching 'v' + the root package version exists instead of the package name + version", async () => {
      const stderr = new MockWritable();
      when(jest.spyOn(packageManifestModule, 'readPackageManifest'))
        .calledWith('/path/to/package/package.json')
        .mockResolvedValue({
          unvalidated: {},
          validated: buildMockManifest({
            name: '@scope/workspace-package',
            version: new SemVer('1.0.0'),
          }),
        });

      await readMonorepoWorkspacePackage({
        packageDirectoryPath: '/path/to/package',
        projectDirectoryPath: '/path/to/project',
        projectTagNames: ['v5.0.0'],
        rootPackageName: 'root-package',
        rootPackageVersion: new SemVer('5.0.0'),
        stderr,
      });

      expect(stderr.data()).toStrictEqual([
        'WARNING: Could not determine changes for workspace package @scope/workspace-package version 1.0.0 based on Git tag "@scope/workspace-package@1.0.0"; using tag for root package root-package version 5.0.0, "v5.0.0", instead.\n',
      ]);
    });

    it("throws if the project has tags, but neither a tag matching the package name + version nor 'v' + the root package version exists", async () => {
      const stderr = createNoopWriteStream();
      when(jest.spyOn(packageManifestModule, 'readPackageManifest'))
        .calledWith('/path/to/package/package.json')
        .mockResolvedValue({
          unvalidated: {},
          validated: buildMockManifest({
            name: '@scope/workspace-package',
            version: new SemVer('1.0.0'),
          }),
        });

      const promise = readMonorepoWorkspacePackage({
        packageDirectoryPath: '/path/to/package',
        projectDirectoryPath: '/path/to/project',
        projectTagNames: ['some-tag'],
        rootPackageName: 'root-package',
        rootPackageVersion: new SemVer('5.0.0'),
        stderr,
      });

      await expect(promise).rejects.toThrow(
        new Error(
          'The current release of workspace package @scope/workspace-package, 1.0.0, has no corresponding Git tag "@scope/workspace-package@1.0.0", and the current release of root package root-package, 5.0.0, has no tag "v5.0.0". Hence, this tool is unable to know whether the workspace package changed and should be included in this release. You will need to create tags for both of these packages in order to proceed.',
        ),
      );
    });
  });

  describe('updatePackage', () => {
    it('writes the planned version to the planned package', async () => {
      await withSandbox(async (sandbox) => {
        const project = {
          directoryPath: '/path/to/project',
          repositoryUrl: 'https://repo.url',
        };
        const manifestPath = path.join(sandbox.directoryPath, 'package.json');
        const packageReleasePlan = {
          package: buildMockPackage({
            directoryPath: sandbox.directoryPath,
            manifestPath,
            validatedManifest: buildMockManifest(),
            changelogPath: path.join(sandbox.directoryPath, 'CHANGELOG.md'),
          }),
          newVersion: '2.0.0',
        };

        await updatePackage({ project, packageReleasePlan });

        const newManifest = JSON.parse(
          await fs.promises.readFile(manifestPath, 'utf8'),
        );
        expect(newManifest).toMatchObject({
          version: '2.0.0',
        });
      });
    });

    it('migrates all unreleased changes to a release section', async () => {
      await withSandbox(async (sandbox) => {
        const project = buildMockProject({
          repositoryUrl: 'https://repo.url',
        });
        const changelogPath = path.join(sandbox.directoryPath, 'CHANGELOG.md');
        const packageReleasePlan = {
          package: buildMockPackage({
            directoryPath: sandbox.directoryPath,
            manifestPath: path.join(sandbox.directoryPath, 'package.json'),
            validatedManifest: buildMockManifest(),
            changelogPath,
          }),
          newVersion: '2.0.0',
        };

        await fs.promises.writeFile(
          changelogPath,
          outdent`
          # Changelog
          All notable changes to this project will be documented in this file.
          The format is based on [Keep a Changelog](https://keepachangelog.com/en/1.0.0/),
          and this project adheres to [Semantic Versioning](https://semver.org/spec/v2.0.0.html).
          ## [Unreleased]
          ### Uncategorized
          - Add \`isNewFunction\` ([#2](https://repo.url/compare/package/pull/2))
          ## [1.0.0] - 2020-01-01
          ### Changed
          - Something else
          [Unreleased]: https://repo.url/compare/package@2.0.0...HEAD
          [1.0.0]: https://repo.url/releases/tag/package@1.0.0
        `,
        );

        await updatePackage({ project, packageReleasePlan });

        const newChangelogContent = await fs.promises.readFile(
          changelogPath,
          'utf8',
        );

        expect(newChangelogContent).toBe(outdent`
        # Changelog
        All notable changes to this project will be documented in this file.

        The format is based on [Keep a Changelog](https://keepachangelog.com/en/1.0.0/),
        and this project adheres to [Semantic Versioning](https://semver.org/spec/v2.0.0.html).

        ## [Unreleased]

        ## [2.0.0]
        ### Uncategorized
        - Add \`isNewFunction\` ([#2](https://repo.url/compare/package/pull/2))

        ## [1.0.0] - 2020-01-01
        ### Changed
        - Something else

        [Unreleased]: https://repo.url/compare/package@2.0.0...HEAD
        [2.0.0]: https://repo.url/compare/package@1.0.0...package@2.0.0
        [1.0.0]: https://repo.url/releases/tag/package@1.0.0
      `);
      });
    });

    it("throws if reading the package's changelog fails in an unexpected way", async () => {
      await withSandbox(async (sandbox) => {
        const project = buildMockProject();
        const changelogPath = path.join(sandbox.directoryPath, 'CHANGELOG.md');
        const packageReleasePlan = {
          package: buildMockPackage({
            directoryPath: sandbox.directoryPath,
            manifestPath: path.join(sandbox.directoryPath, 'package.json'),
            validatedManifest: buildMockManifest(),
            changelogPath,
          }),
          newVersion: '2.0.0',
        };
        jest.spyOn(fsModule, 'readFile').mockRejectedValue(new Error('oops'));

        await expect(
          updatePackage({ project, packageReleasePlan }),
        ).rejects.toThrow('oops');
      });
    });

    it('does not throw but merely prints a warning if the package does not have a changelog', async () => {
      await withSandbox(async (sandbox) => {
        const project = buildMockProject();
        const changelogPath = path.join(sandbox.directoryPath, 'CHANGELOG.md');
        const packageReleasePlan = {
          package: buildMockPackage({
            directoryPath: sandbox.directoryPath,
            manifestPath: path.join(sandbox.directoryPath, 'package.json'),
            validatedManifest: buildMockManifest(),
            changelogPath,
          }),
          newVersion: '2.0.0',
        };

        const result = await updatePackage({ project, packageReleasePlan });

        expect(result).toBeUndefined();
      });
    });
  });

  describe('updatePackageChangelog', () => {
    it('updates the changelog of the package if requested to do so and if the package has one', async () => {
      await withSandbox(async (sandbox) => {
        const stderr = createNoopWriteStream();
        const project = buildMockProject({
          repositoryUrl: 'https://repo.url',
        });
        const changelogPath = path.join(sandbox.directoryPath, 'CHANGELOG.md');
        const pkg = buildMockPackage({
          directoryPath: sandbox.directoryPath,
          manifestPath: path.join(sandbox.directoryPath, 'package.json'),
          validatedManifest: buildMockManifest(),
          changelogPath,
        });
        when(jest.spyOn(autoChangelog, 'updateChangelog'))
          .calledWith({
            changelogContent: 'existing changelog',
            isReleaseCandidate: false,
            projectRootDirectory: sandbox.directoryPath,
            repoUrl: 'https://repo.url',
            tagPrefixes: ['package@', 'v'],
          })
          .mockResolvedValue('new changelog');
        await fs.promises.writeFile(changelogPath, 'existing changelog');

        await updatePackageChangelog({
          project,
          package: pkg,
          stderr,
        });

        const newChangelogContent = await fs.promises.readFile(
          changelogPath,
          'utf8',
        );
        expect(newChangelogContent).toBe('new changelog');
      });
    });

    it('does not update the changelog if updateChangelog returns nothing', async () => {
      await withSandbox(async (sandbox) => {
        const stderr = createNoopWriteStream();
        const project = buildMockProject({
          repositoryUrl: 'https://repo.url',
        });
        const changelogPath = path.join(sandbox.directoryPath, 'CHANGELOG.md');
        const pkg = buildMockPackage({
          directoryPath: sandbox.directoryPath,
          manifestPath: path.join(sandbox.directoryPath, 'package.json'),
          validatedManifest: buildMockManifest(),
          changelogPath,
        });
        when(jest.spyOn(autoChangelog, 'updateChangelog'))
          .calledWith({
            changelogContent: 'existing changelog',
            isReleaseCandidate: false,
            projectRootDirectory: sandbox.directoryPath,
            repoUrl: 'https://repo.url',
            tagPrefixes: ['package@', 'v'],
          })
          .mockResolvedValue(undefined);
        await fs.promises.writeFile(changelogPath, 'existing changelog');

        await updatePackageChangelog({
          project,
          package: pkg,
          stderr,
        });

        const newChangelogContent = await fs.promises.readFile(
          changelogPath,
          'utf8',
        );
        expect(newChangelogContent).toBe('existing changelog');
      });
    });

    it('does not throw but merely prints a warning if the package does not have a changelog', async () => {
      await withSandbox(async (sandbox) => {
        const stderr = createNoopWriteStream();
        const project = buildMockProject({
          repositoryUrl: 'https://repo.url',
        });
        const changelogPath = path.join(sandbox.directoryPath, 'CHANGELOG.md');
        const pkg = buildMockPackage({
          directoryPath: sandbox.directoryPath,
          manifestPath: path.join(sandbox.directoryPath, 'package.json'),
          validatedManifest: buildMockManifest(),
          changelogPath,
        });

        const result = await updatePackageChangelog({
          project,
          package: pkg,
          stderr,
        });

        expect(result).toBeUndefined();
      });
    });

    it("throws if reading the package's changelog fails in an unexpected way", async () => {
      await withSandbox(async (sandbox) => {
        const stderr = createNoopWriteStream();
        const project = buildMockProject({
          repositoryUrl: 'https://repo.url',
        });
        const changelogPath = path.join(sandbox.directoryPath, 'CHANGELOG.md');
        const pkg = buildMockPackage({
          directoryPath: sandbox.directoryPath,
          manifestPath: path.join(sandbox.directoryPath, 'package.json'),
          validatedManifest: buildMockManifest(),
          changelogPath,
        });
        jest.spyOn(fsModule, 'readFile').mockRejectedValue(new Error('oops'));

        await expect(
          updatePackageChangelog({ project, package: pkg, stderr }),
        ).rejects.toThrow('oops');
      });
    });
  });
});<|MERGE_RESOLUTION|>--- conflicted
+++ resolved
@@ -4,12 +4,8 @@
 import * as autoChangelog from '@metamask/auto-changelog';
 import { SemVer } from 'semver';
 import { MockWritable } from 'stdio-mock';
-<<<<<<< HEAD
-import { withSandbox } from '../tests/helpers.js';
-=======
 import _outdent from 'outdent';
 import { withSandbox } from '../tests/helpers';
->>>>>>> efea88c7
 import {
   buildMockPackage,
   buildMockProject,
@@ -20,18 +16,11 @@
   readMonorepoRootPackage,
   readMonorepoWorkspacePackage,
   updatePackage,
-<<<<<<< HEAD
+  updatePackageChangelog,
 } from './package.js';
 import * as fsModule from './fs.js';
 import * as packageManifestModule from './package-manifest.js';
 import * as repoModule from './repo.js';
-=======
-  updatePackageChangelog,
-} from './package';
-import * as fsModule from './fs';
-import * as packageManifestModule from './package-manifest';
-import * as repoModule from './repo';
->>>>>>> efea88c7
 
 const outdent = _outdent({ trimTrailingNewline: false });
 
