import path from 'path';
import {
  ManifestFieldNames as PackageManifestFieldNames,
  ManifestDependencyFieldNames as PackageManifestDependenciesFieldNames,
} from '@metamask/action-utils';
import { readJsonObjectFile } from './fs';
import { isTruthyString, isObject, Require } from './misc-utils';
import { isValidSemver, SemVer } from './semver';

export { PackageManifestFieldNames, PackageManifestDependenciesFieldNames };

/**
 * An unverified representation of the data in a package's `package.json`.
 */
<<<<<<< HEAD
export type UnvalidatedManifest = Readonly<Record<string, any>>;
=======
export type UnvalidatedPackageManifest = Readonly<Record<string, any>>;
>>>>>>> 30abbd61

/**
 * A type-checked representation of the data in a package's `package.json`.
 *
 * @property name - The name of the package.
 * @property version - The version of the package.
 * @property private - Whether the package is private.
 * @property workspaces - Paths to subpackages within the package.
 * @property bundledDependencies - The set of packages that are expected to be
 * bundled when publishing the package.
 * @property dependencies - The set of packages, and their versions, that the
 * published version of the package needs to run effectively.
 * @property devDependencies - The set of packages, and their versions, that the
 * the package relies upon for development purposes (such as tests or
 * locally-run scripts).
 * @property optionalDependencies - The set of packages, and their versions,
 * that the package may need but is not required for use.
 * @property peerDependencies - The set of packages, and their versions, that
 * the package may need but is not required for use. Intended for plugins.
 */
export type ValidatedPackageManifest = {
  readonly [PackageManifestFieldNames.Name]: string;
  readonly [PackageManifestFieldNames.Version]: SemVer;
  readonly [PackageManifestFieldNames.Private]: boolean;
  readonly [PackageManifestFieldNames.Workspaces]: string[];
} & Readonly<
  Partial<Record<PackageManifestDependenciesFieldNames, Record<string, string>>>
>;

/**
 * Represents options to `readPackageManifestField`.
 *
 * @template T - The expected type of the field value (should include
 * `undefined` if not expected to present).
 * @template U - The return type of this function, as determined via
 * `defaultValue` (if present) or `transform` (if present).
 * @property manifest - The manifest object.
 * @property parentDirectory - The directory in which the manifest lives.
 * @property fieldName - The name of the field.
 * @property validation - The validation object.
 * @property validation.check - A function to test whether the value for the
 * field is valid.
 * @property validation.failureReason - A snippet of the message that will be
 * produced if the validation fails which explains the requirements of the field
 * or merely says that it is invalid, with no explanation.
 * @property defaultValue - A value to return in place of the field value if
 * the field is not present.
 * @property transform - A function to call with the value after it has been
 * validated.
 */
interface ReadPackageManifestFieldOptions<T, U> {
  manifest: UnvalidatedPackageManifest;
  parentDirectory: string;
  fieldName: keyof UnvalidatedPackageManifest;
  validation: {
    check: (value: any) => value is T;
    failureReason: string;
  };
  defaultValue?: U;
  transform?: (value: T) => U;
}

/**
 * Object that includes a check for validating the "name" field of a manifest
 * along with an error message if that validation fails.
 */
const validationForPackageManifestNameField = {
  check: isTruthyString,
  failureReason: 'must be a non-empty string',
};

/**
 * Object that includes a check for validating the "version" field of a manifest
 * along with an error message if that validation fails.
 */
const validationForPackageManifestVersionField = {
  check: isValidPackageManifestVersionField,
  failureReason: 'must be a valid SemVer version string',
};

/**
 * Object that includes a check for validating the "workspaces" field of a
 * manifest along with an error message if that validation fails.
 */
const validationForPackageManifestWorkspacesField = {
  check: isValidPackageManifestWorkspacesField,
  failureReason: 'must be an array of non-empty strings (if present)',
};

/**
 * Object that includes a check for validating the "private" field of a manifest
 * along with an error message if that validation fails.
 */
const validationForPackageManifestPrivateField = {
  check: isValidPackageManifestPrivateField,
  failureReason: 'must be true or false (if present)',
};

/**
 * Object that includes a check for validating any of the "dependencies" fields
 * of a manifest along with an error message if that validation fails.
 */
const validationForPackageManifestDependenciesField = {
  check: isValidPackageManifestDependenciesField,
  failureReason:
    'must be an object with non-empty string keys and non-empty string values',
};

/**
 * Type guard to ensure that the given "version" field of a manifest is valid.
 *
 * @param version - The value to check.
 * @returns Whether the value is valid.
 */
function isValidPackageManifestVersionField(version: any): version is string {
  return isTruthyString(version) && isValidSemver(version);
}

/**
 * Type guard to ensure that the given "workspaces" field of a manifest is
 * valid.
 *
 * @param workspaces - The value to check.
 * @returns Whether the value is valid.
 */
function isValidPackageManifestWorkspacesField(
  workspaces: any,
): workspaces is string[] | undefined {
  return (
    workspaces === undefined ||
    (Array.isArray(workspaces) &&
      workspaces.every((workspace) => isTruthyString(workspace)))
  );
}

/**
 * Type guard to ensure that the given "private" field of a manifest is valid.
 *
 * @param privateValue - The value to check.
 * @returns Whether the value is valid.
 */
function isValidPackageManifestPrivateField(
  privateValue: any,
): privateValue is boolean | undefined {
  return (
    privateValue === undefined ||
    privateValue === true ||
    privateValue === false
  );
}

/**
 * Type guard to ensure that the given dependencies field of a manifest is
 * valid.
 *
 * @param dependencies - The value to check.
 * @returns Whether the value is valid.
 */
function isValidPackageManifestDependenciesField(
  dependencies: any,
): dependencies is Record<string, string> {
  return (
    dependencies === undefined ||
    (isObject(dependencies) &&
      Object.values(dependencies).every(isTruthyString))
  );
}

/**
 * Constructs a message for a manifest file validation error.
 *
 * @param args - The arguments.
 * @param args.manifest - The manifest data that's invalid.
 * @param args.parentDirectory - The directory of the package to which the manifest
 * belongs.
 * @param args.invalidFieldName - The name of the invalid field.
 * @param args.verbPhrase - Either the fact that the field is invalid or an
 * explanation for why it is invalid.
 * @returns The error message.
 */
function buildPackageManifestFieldValidationErrorMessage({
  manifest,
  parentDirectory,
  invalidFieldName,
  verbPhrase,
}: {
  manifest: UnvalidatedPackageManifest;
  parentDirectory: string;
  invalidFieldName: keyof UnvalidatedPackageManifest;
  verbPhrase: string;
}) {
  const subject = isTruthyString(manifest[PackageManifestFieldNames.Name])
    ? `The value of "${invalidFieldName}" in the manifest for "${
        manifest[PackageManifestFieldNames.Name]
      }"`
    : `The value of "${invalidFieldName}" in the manifest located at "${parentDirectory}"`;
  return `${subject} ${verbPhrase}`;
}

/**
 * Retrieves and validates a field within a package manifest object.
 *
 * @template T - The expected type of the field value (should include
 * `undefined` if not expected to present).
 * @template U - The return type of this function, as determined via
 * `defaultValue` (if present) or `transform` (if present).
 * @param args - The arguments.
 * @param args.manifest - The manifest object.
 * @param args.parentDirectory - The directory in which the manifest lives.
 * @param args.fieldName - The name of the field.
 * @param args.validation - The validation object.
 * @param args.validation.check - A function to test whether the value for the
 * field is valid.
 * @param args.validation.failureReason - A snippet of the message that will be
 * produced if the validation fails which explains the requirements of the field
 * or merely says that it is invalid, with no explanation.
 * @param args.defaultValue - A value to return in place of the field value if
 * the field is not present.
 * @param args.transform - A function to call with the value after it has been
 * validated.
 * @returns The value of the field, or the default value if the field is not
 * present.
 * @throws If the validation on the field fails.
 */
function readPackageManifestField<T, U>(
  options: Omit<
    ReadPackageManifestFieldOptions<T, U>,
    'transform' | 'defaultValue'
  >,
): T;
function readPackageManifestField<T, U>(
  options: Require<ReadPackageManifestFieldOptions<T, U>, 'transform'>,
): U;
function readPackageManifestField<T, U>(
  options: Require<ReadPackageManifestFieldOptions<T, U>, 'defaultValue'>,
): T extends undefined ? U : T;
/* eslint-disable-next-line jsdoc/require-jsdoc */
function readPackageManifestField<T, U>({
  manifest,
  parentDirectory,
  fieldName,
  validation,
  defaultValue,
  transform,
}: ReadPackageManifestFieldOptions<T, U>): T | U {
  const value = manifest[fieldName];

  if (!validation.check(value)) {
    throw new Error(
      buildPackageManifestFieldValidationErrorMessage({
        manifest,
        parentDirectory,
        invalidFieldName: fieldName,
        verbPhrase: validation.failureReason,
      }),
    );
  }

  if (defaultValue === undefined || value !== undefined) {
    if (transform === undefined) {
      return value;
    }

    return transform(value);
  }

  return defaultValue;
}

/**
 * Retrieves and validates the "dependencies" fields of a package manifest
 * object.
 *
 * @param args - The arguments.
 * @param args.manifest - The manifest data to validate.
 * @param args.parentDirectory - The directory of the package to which the
 * manifest belongs.
 * @returns All of the possible "dependencies" fields and their values (if any
 * one does not exist, it defaults to `{}`).
 * @throws If the validation on any of the dependencies fields fails.
 */
function readPackageManifestDependenciesFields({
  manifest,
  parentDirectory,
}: {
  manifest: UnvalidatedPackageManifest;
  parentDirectory: string;
}) {
  return Object.values(PackageManifestDependenciesFieldNames).reduce(
    (obj, fieldName) => {
      const dependencies = readPackageManifestField({
        manifest,
        parentDirectory,
        fieldName,
        validation: validationForPackageManifestDependenciesField,
        defaultValue: {},
      });
      return { ...obj, [fieldName]: dependencies };
    },
    {} as Record<PackageManifestDependenciesFieldNames, Record<string, string>>,
  );
}

/**
 * Reads the package manifest at the given path, verifying key data within the
 * manifest.
 *
 * @param manifestPath - The path of the manifest file.
 * @returns The correctly typed version of the manifest.
 * @throws If key data within the manifest is missing (currently `name` and
 * `version`).
 */
<<<<<<< HEAD
export async function readManifest(manifestPath: string): Promise<{
  unvalidatedManifest: UnvalidatedManifest;
  validatedManifest: ValidatedManifest;
}> {
  const unvalidatedManifest = await readJsonObjectFile(manifestPath);
=======
export async function readPackageManifest(
  manifestPath: string,
): Promise<ValidatedPackageManifest> {
  const unvalidatedPackageManifest = await readJsonObjectFile(manifestPath);
>>>>>>> 30abbd61
  const parentDirectory = path.dirname(manifestPath);
  const name = readPackageManifestField({
    manifest: unvalidatedPackageManifest,
    parentDirectory,
    fieldName: PackageManifestFieldNames.Name,
    validation: validationForPackageManifestNameField,
  });
  const version = readPackageManifestField({
    manifest: unvalidatedPackageManifest,
    parentDirectory,
    fieldName: PackageManifestFieldNames.Version,
    validation: validationForPackageManifestVersionField,
    transform: (value: string) => new SemVer(value),
  });
  const workspaces = readPackageManifestField({
    manifest: unvalidatedPackageManifest,
    parentDirectory,
    fieldName: PackageManifestFieldNames.Workspaces,
    validation: validationForPackageManifestWorkspacesField,
    defaultValue: [],
  });
  const privateValue = readPackageManifestField({
    manifest: unvalidatedPackageManifest,
    parentDirectory,
    fieldName: PackageManifestFieldNames.Private,
    validation: validationForPackageManifestPrivateField,
    defaultValue: false,
  });
  const dependenciesFields = readPackageManifestDependenciesFields({
    manifest: unvalidatedPackageManifest,
    parentDirectory,
  });

<<<<<<< HEAD
  const validatedManifest = {
    [ManifestFieldNames.Name]: name,
    [ManifestFieldNames.Version]: version,
    [ManifestFieldNames.Workspaces]: workspaces,
    [ManifestFieldNames.Private]: privateValue,
    ...dependencyFields,
=======
  return {
    [PackageManifestFieldNames.Name]: name,
    [PackageManifestFieldNames.Version]: version,
    [PackageManifestFieldNames.Workspaces]: workspaces,
    [PackageManifestFieldNames.Private]: privateValue,
    ...dependenciesFields,
>>>>>>> 30abbd61
  };

  return { unvalidatedManifest, validatedManifest };
}<|MERGE_RESOLUTION|>--- conflicted
+++ resolved
@@ -12,11 +12,7 @@
 /**
  * An unverified representation of the data in a package's `package.json`.
  */
-<<<<<<< HEAD
-export type UnvalidatedManifest = Readonly<Record<string, any>>;
-=======
 export type UnvalidatedPackageManifest = Readonly<Record<string, any>>;
->>>>>>> 30abbd61
 
 /**
  * A type-checked representation of the data in a package's `package.json`.
@@ -329,66 +325,50 @@
  * @throws If key data within the manifest is missing (currently `name` and
  * `version`).
  */
-<<<<<<< HEAD
-export async function readManifest(manifestPath: string): Promise<{
-  unvalidatedManifest: UnvalidatedManifest;
-  validatedManifest: ValidatedManifest;
+export async function readPackageManifest(manifestPath: string): Promise<{
+  unvalidatedManifest: UnvalidatedPackageManifest;
+  validatedManifest: ValidatedPackageManifest;
 }> {
   const unvalidatedManifest = await readJsonObjectFile(manifestPath);
-=======
-export async function readPackageManifest(
-  manifestPath: string,
-): Promise<ValidatedPackageManifest> {
-  const unvalidatedPackageManifest = await readJsonObjectFile(manifestPath);
->>>>>>> 30abbd61
   const parentDirectory = path.dirname(manifestPath);
   const name = readPackageManifestField({
-    manifest: unvalidatedPackageManifest,
+    manifest: unvalidatedManifest,
     parentDirectory,
     fieldName: PackageManifestFieldNames.Name,
     validation: validationForPackageManifestNameField,
   });
   const version = readPackageManifestField({
-    manifest: unvalidatedPackageManifest,
+    manifest: unvalidatedManifest,
     parentDirectory,
     fieldName: PackageManifestFieldNames.Version,
     validation: validationForPackageManifestVersionField,
     transform: (value: string) => new SemVer(value),
   });
   const workspaces = readPackageManifestField({
-    manifest: unvalidatedPackageManifest,
+    manifest: unvalidatedManifest,
     parentDirectory,
     fieldName: PackageManifestFieldNames.Workspaces,
     validation: validationForPackageManifestWorkspacesField,
     defaultValue: [],
   });
   const privateValue = readPackageManifestField({
-    manifest: unvalidatedPackageManifest,
+    manifest: unvalidatedManifest,
     parentDirectory,
     fieldName: PackageManifestFieldNames.Private,
     validation: validationForPackageManifestPrivateField,
     defaultValue: false,
   });
   const dependenciesFields = readPackageManifestDependenciesFields({
-    manifest: unvalidatedPackageManifest,
-    parentDirectory,
-  });
-
-<<<<<<< HEAD
+    manifest: unvalidatedManifest,
+    parentDirectory,
+  });
+
   const validatedManifest = {
-    [ManifestFieldNames.Name]: name,
-    [ManifestFieldNames.Version]: version,
-    [ManifestFieldNames.Workspaces]: workspaces,
-    [ManifestFieldNames.Private]: privateValue,
-    ...dependencyFields,
-=======
-  return {
     [PackageManifestFieldNames.Name]: name,
     [PackageManifestFieldNames.Version]: version,
     [PackageManifestFieldNames.Workspaces]: workspaces,
     [PackageManifestFieldNames.Private]: privateValue,
     ...dependenciesFields,
->>>>>>> 30abbd61
   };
 
   return { unvalidatedManifest, validatedManifest };
