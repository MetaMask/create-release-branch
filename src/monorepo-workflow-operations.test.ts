--- conflicted
+++ resolved
@@ -2,31 +2,17 @@
 import path from 'path';
 import { when } from 'jest-when';
 import { MockWritable } from 'stdio-mock';
-<<<<<<< HEAD
-import { withSandbox, Sandbox, isErrorWithCode } from '../tests/helpers.js';
-import { buildMockProject, Require } from '../tests/unit/helpers.js';
+import { withSandbox, Sandbox, isErrorWithCode } from '../tests/helpers';
+import { buildMockProject, Require } from '../tests/unit/helpers';
 import { followMonorepoWorkflow } from './monorepo-workflow-operations.js';
 import * as editorModule from './editor.js';
 import type { Editor } from './editor.js';
-import { ReleaseType } from './initial-parameters.js';
 import * as releaseSpecificationModule from './release-specification.js';
 import type { ReleaseSpecification } from './release-specification.js';
 import * as releasePlanModule from './release-plan.js';
 import type { ReleasePlan } from './release-plan.js';
 import * as repoModule from './repo.js';
-=======
-import { withSandbox, Sandbox, isErrorWithCode } from '../tests/helpers';
-import { buildMockProject, Require } from '../tests/unit/helpers';
-import { followMonorepoWorkflow } from './monorepo-workflow-operations';
-import * as editorModule from './editor';
-import type { Editor } from './editor';
-import * as releaseSpecificationModule from './release-specification';
-import type { ReleaseSpecification } from './release-specification';
-import * as releasePlanModule from './release-plan';
-import type { ReleasePlan } from './release-plan';
-import * as repoModule from './repo';
-import * as workflowOperations from './workflow-operations';
->>>>>>> efea88c7
+import * as workflowOperations from './workflow-operations.js';
 
 jest.mock('./editor');
 jest.mock('./release-plan');
