--- conflicted
+++ resolved
@@ -1,17 +1,9 @@
 import { WriteStream } from 'fs';
 import { SemVer } from 'semver';
-<<<<<<< HEAD
-import { ReleaseType } from './initial-parameters.js';
 import { debug } from './misc-utils.js';
 import { Package, updatePackage } from './package.js';
 import { Project } from './project.js';
 import { ReleaseSpecification } from './release-specification.js';
-=======
-import { debug } from './misc-utils';
-import { Package, updatePackage } from './package';
-import { Project } from './project';
-import { ReleaseSpecification } from './release-specification';
->>>>>>> efea88c7
 
 /**
  * Instructions for how to update the project in order to prepare it for a new
