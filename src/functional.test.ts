--- conflicted
+++ resolved
@@ -44,7 +44,6 @@
           today: new Date('2022-06-24'),
         },
         async (environment) => {
-<<<<<<< HEAD
           await environment.updateJsonFile('package.json', {
             scripts: {
               foo: 'bar',
@@ -76,10 +75,7 @@
             },
           });
 
-          await environment.runScript({
-=======
           await environment.runTool({
->>>>>>> 2165fe85
             releaseSpecification: {
               packages: {
                 a: 'major',
