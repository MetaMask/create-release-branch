import fs from 'fs';
import path from 'path';
import { SemVer } from 'semver';
import { withSandbox } from '../tests/helpers';
import { readPackageManifest } from './package-manifest';

describe('package-manifest', () => {
  describe('readPackageManifest', () => {
    it('reads a minimal package manifest, expanding it by filling in values for optional fields', async () => {
      await withSandbox(async (sandbox) => {
        const manifestPath = path.join(sandbox.directoryPath, 'package.json');
<<<<<<< HEAD
        const unvalidatedManifest = {
          name: 'foo',
          version: '1.2.3',
        };
        const validatedManifest = {
=======
        await fs.promises.writeFile(
          manifestPath,
          JSON.stringify({
            name: 'foo',
            version: '1.2.3',
          }),
        );

        expect(await readPackageManifest(manifestPath)).toStrictEqual({
          name: 'foo',
          version: new SemVer('1.2.3'),
          workspaces: [],
          private: false,
          bundledDependencies: {},
          dependencies: {},
          devDependencies: {},
          optionalDependencies: {},
          peerDependencies: {},
        });
      });
    });

    it('reads a package manifest where "private" is true', async () => {
      await withSandbox(async (sandbox) => {
        const manifestPath = path.join(sandbox.directoryPath, 'package.json');
        await fs.promises.writeFile(
          manifestPath,
          JSON.stringify({
            name: 'foo',
            version: '1.2.3',
            private: true,
          }),
        );

        expect(await readPackageManifest(manifestPath)).toStrictEqual({
          name: 'foo',
          version: new SemVer('1.2.3'),
          workspaces: [],
          private: true,
          bundledDependencies: {},
          dependencies: {},
          devDependencies: {},
          optionalDependencies: {},
          peerDependencies: {},
        });
      });
    });

    it('reads a package manifest where "private" is false', async () => {
      await withSandbox(async (sandbox) => {
        const manifestPath = path.join(sandbox.directoryPath, 'package.json');
        await fs.promises.writeFile(
          manifestPath,
          JSON.stringify({
            name: 'foo',
            version: '1.2.3',
            private: false,
          }),
        );

        expect(await readPackageManifest(manifestPath)).toStrictEqual({
>>>>>>> 30abbd61
          name: 'foo',
          version: new SemVer('1.2.3'),
          workspaces: [],
          private: false,
          bundledDependencies: {},
          dependencies: {},
          devDependencies: {},
          optionalDependencies: {},
          peerDependencies: {},
        };
        await fs.promises.writeFile(
          manifestPath,
          JSON.stringify(unvalidatedManifest),
        );

<<<<<<< HEAD
        expect(await readManifest(manifestPath)).toStrictEqual({
          unvalidatedManifest,
          validatedManifest,
=======
        expect(await readPackageManifest(manifestPath)).toStrictEqual({
          name: 'foo',
          version: new SemVer('1.2.3'),
          workspaces: ['packages/*'],
          private: true,
          bundledDependencies: {
            foo: 'bar',
          },
          dependencies: {
            foo: 'bar',
          },
          devDependencies: {
            foo: 'bar',
          },
          optionalDependencies: {
            foo: 'bar',
          },
          peerDependencies: {
            foo: 'bar',
          },
>>>>>>> 30abbd61
        });
      });
    });

    it('reads a package manifest where optional fields are fully provided', async () => {
      await withSandbox(async (sandbox) => {
        const manifestPath = path.join(sandbox.directoryPath, 'package.json');
<<<<<<< HEAD
        const unvalidatedManifest = {
          name: 'foo',
          version: '1.2.3',
          workspaces: ['packages/*'],
          private: true,
        };
        const validatedManifest = {
=======
        await fs.promises.writeFile(
          manifestPath,
          JSON.stringify({
            name: 'foo',
            version: '1.2.3',
            private: true,
            bundledDependencies: {},
            dependencies: {},
            devDependencies: {},
            optionalDependencies: {},
            peerDependencies: {},
          }),
        );

        expect(await readPackageManifest(manifestPath)).toStrictEqual({
>>>>>>> 30abbd61
          name: 'foo',
          version: new SemVer('1.2.3'),
          workspaces: ['packages/*'],
          private: true,
          bundledDependencies: {},
          dependencies: {},
          devDependencies: {},
          optionalDependencies: {},
          peerDependencies: {},
        };
        await fs.promises.writeFile(
          manifestPath,
          JSON.stringify(unvalidatedManifest),
        );

        expect(await readManifest(manifestPath)).toStrictEqual({
          unvalidatedManifest,
          validatedManifest,
        });
      });
    });

    it('reads a package manifest where the "workspaces" field is provided but empty', async () => {
      await withSandbox(async (sandbox) => {
        const manifestPath = path.join(sandbox.directoryPath, 'package.json');
<<<<<<< HEAD
        const unvalidatedManifest = {
          name: 'foo',
          version: '1.2.3',
          workspaces: [],
        };
        const validatedManifest = {
=======
        await fs.promises.writeFile(
          manifestPath,
          JSON.stringify({
            name: 'foo',
            version: '1.2.3',
            workspaces: [],
          }),
        );

        expect(await readPackageManifest(manifestPath)).toStrictEqual({
>>>>>>> 30abbd61
          name: 'foo',
          version: new SemVer('1.2.3'),
          workspaces: [],
          private: false,
          bundledDependencies: {},
          dependencies: {},
          devDependencies: {},
          optionalDependencies: {},
          peerDependencies: {},
        };
        await fs.promises.writeFile(
          manifestPath,
          JSON.stringify(unvalidatedManifest),
        );

        expect(await readManifest(manifestPath)).toStrictEqual({
          unvalidatedManifest,
          validatedManifest,
        });
      });
    });

    it('throws if "name" is not provided', async () => {
      await withSandbox(async (sandbox) => {
        const manifestPath = path.join(sandbox.directoryPath, 'package.json');
        await fs.promises.writeFile(
          manifestPath,
          JSON.stringify({
            version: '1.2.3',
          }),
        );

        await expect(readPackageManifest(manifestPath)).rejects.toThrow(
          `The value of "name" in the manifest located at "${sandbox.directoryPath}" must be a non-empty string`,
        );
      });
    });

    it('throws if "name" is an empty string', async () => {
      await withSandbox(async (sandbox) => {
        const manifestPath = path.join(sandbox.directoryPath, 'package.json');
        await fs.promises.writeFile(
          manifestPath,
          JSON.stringify({
            name: '',
            version: '1.2.3',
          }),
        );

        await expect(readPackageManifest(manifestPath)).rejects.toThrow(
          `The value of "name" in the manifest located at "${sandbox.directoryPath}" must be a non-empty string`,
        );
      });
    });

    it('throws if "name" is not a string', async () => {
      await withSandbox(async (sandbox) => {
        const manifestPath = path.join(sandbox.directoryPath, 'package.json');
        await fs.promises.writeFile(
          manifestPath,
          JSON.stringify({
            name: 12345,
            version: '1.2.3',
          }),
        );

        await expect(readPackageManifest(manifestPath)).rejects.toThrow(
          `The value of "name" in the manifest located at "${sandbox.directoryPath}" must be a non-empty string`,
        );
      });
    });

    it('throws if "version" is not provided', async () => {
      await withSandbox(async (sandbox) => {
        const manifestPath = path.join(sandbox.directoryPath, 'package.json');
        await fs.promises.writeFile(
          manifestPath,
          JSON.stringify({
            name: 'foo',
          }),
        );

        await expect(readPackageManifest(manifestPath)).rejects.toThrow(
          'The value of "version" in the manifest for "foo" must be a valid SemVer version string',
        );
      });
    });

    it('throws if "version" is not a SemVer-compatible version string', async () => {
      await withSandbox(async (sandbox) => {
        const manifestPath = path.join(sandbox.directoryPath, 'package.json');
        await fs.promises.writeFile(
          manifestPath,
          JSON.stringify({
            name: 'foo',
            version: 12345,
          }),
        );

        await expect(readPackageManifest(manifestPath)).rejects.toThrow(
          'The value of "version" in the manifest for "foo" must be a valid SemVer version string',
        );
      });
    });

    it('throws if "workspaces" is not an array of strings', async () => {
      await withSandbox(async (sandbox) => {
        const manifestPath = path.join(sandbox.directoryPath, 'package.json');
        await fs.promises.writeFile(
          manifestPath,
          JSON.stringify({
            name: 'foo',
            version: '1.2.3',
            workspaces: 12345,
          }),
        );

        await expect(readPackageManifest(manifestPath)).rejects.toThrow(
          'The value of "workspaces" in the manifest for "foo" must be an array of non-empty strings (if present)',
        );
      });
    });

<<<<<<< HEAD
    it('throws if "private" is not a boolean', async () => {
      await withSandbox(async (sandbox) => {
        const manifestPath = path.join(sandbox.directoryPath, 'package.json');
        await fs.promises.writeFile(
          manifestPath,
          JSON.stringify({
            name: 'foo',
            version: '1.2.3',
            private: 12345,
          }),
        );

        await expect(readManifest(manifestPath)).rejects.toThrow(
          'The value of "private" in the manifest for "foo" must be true or false (if present)',
        );
      });
    });

=======
>>>>>>> 30abbd61
    [
      'bundledDependencies',
      'dependencies',
      'devDependencies',
      'optionalDependencies',
      'peerDependencies',
    ].forEach((fieldName) => {
      it(`throws if "${fieldName}" is not an object`, async () => {
        await withSandbox(async (sandbox) => {
          const manifestPath = path.join(sandbox.directoryPath, 'package.json');
          await fs.promises.writeFile(
            manifestPath,
            JSON.stringify({
              name: 'foo',
              version: '1.2.3',
              [fieldName]: 12345,
            }),
          );

<<<<<<< HEAD
          await expect(readManifest(manifestPath)).rejects.toThrow(
=======
          await expect(readPackageManifest(manifestPath)).rejects.toThrow(
>>>>>>> 30abbd61
            `The value of "${fieldName}" in the manifest for "foo" must be an object with non-empty string keys and non-empty string values`,
          );
        });
      });

      it(`throws if "${fieldName}" is not an object with string values`, async () => {
        await withSandbox(async (sandbox) => {
          const manifestPath = path.join(sandbox.directoryPath, 'package.json');
          await fs.promises.writeFile(
            manifestPath,
            JSON.stringify({
              name: 'foo',
              version: '1.2.3',
              [fieldName]: { foo: 12345 },
            }),
          );

<<<<<<< HEAD
          await expect(readManifest(manifestPath)).rejects.toThrow(
=======
          await expect(readPackageManifest(manifestPath)).rejects.toThrow(
>>>>>>> 30abbd61
            `The value of "${fieldName}" in the manifest for "foo" must be an object with non-empty string keys and non-empty string values`,
          );
        });
      });
    });
  });
});<|MERGE_RESOLUTION|>--- conflicted
+++ resolved
@@ -9,22 +9,11 @@
     it('reads a minimal package manifest, expanding it by filling in values for optional fields', async () => {
       await withSandbox(async (sandbox) => {
         const manifestPath = path.join(sandbox.directoryPath, 'package.json');
-<<<<<<< HEAD
-        const unvalidatedManifest = {
-          name: 'foo',
-          version: '1.2.3',
-        };
-        const validatedManifest = {
-=======
-        await fs.promises.writeFile(
-          manifestPath,
-          JSON.stringify({
-            name: 'foo',
-            version: '1.2.3',
-          }),
-        );
-
-        expect(await readPackageManifest(manifestPath)).toStrictEqual({
+        const unvalidatedManifest = {
+          name: 'foo',
+          version: '1.2.3',
+        };
+        const validatedManifest = {
           name: 'foo',
           version: new SemVer('1.2.3'),
           workspaces: [],
@@ -34,6 +23,15 @@
           devDependencies: {},
           optionalDependencies: {},
           peerDependencies: {},
+        };
+        await fs.promises.writeFile(
+          manifestPath,
+          JSON.stringify(unvalidatedManifest),
+        );
+
+        expect(await readPackageManifest(manifestPath)).toStrictEqual({
+          unvalidatedManifest,
+          validatedManifest,
         });
       });
     });
@@ -41,25 +39,30 @@
     it('reads a package manifest where "private" is true', async () => {
       await withSandbox(async (sandbox) => {
         const manifestPath = path.join(sandbox.directoryPath, 'package.json');
-        await fs.promises.writeFile(
-          manifestPath,
-          JSON.stringify({
-            name: 'foo',
-            version: '1.2.3',
-            private: true,
-          }),
-        );
-
-        expect(await readPackageManifest(manifestPath)).toStrictEqual({
-          name: 'foo',
-          version: new SemVer('1.2.3'),
-          workspaces: [],
-          private: true,
-          bundledDependencies: {},
-          dependencies: {},
-          devDependencies: {},
-          optionalDependencies: {},
-          peerDependencies: {},
+        const unvalidatedManifest = {
+          name: 'foo',
+          version: '1.2.3',
+          private: true,
+        };
+        const validatedManifest = {
+          name: 'foo',
+          version: new SemVer('1.2.3'),
+          workspaces: [],
+          private: true,
+          bundledDependencies: {},
+          dependencies: {},
+          devDependencies: {},
+          optionalDependencies: {},
+          peerDependencies: {},
+        };
+        await fs.promises.writeFile(
+          manifestPath,
+          JSON.stringify(unvalidatedManifest),
+        );
+
+        expect(await readPackageManifest(manifestPath)).toStrictEqual({
+          unvalidatedManifest,
+          validatedManifest,
         });
       });
     });
@@ -67,40 +70,40 @@
     it('reads a package manifest where "private" is false', async () => {
       await withSandbox(async (sandbox) => {
         const manifestPath = path.join(sandbox.directoryPath, 'package.json');
-        await fs.promises.writeFile(
-          manifestPath,
-          JSON.stringify({
-            name: 'foo',
-            version: '1.2.3',
-            private: false,
-          }),
-        );
-
-        expect(await readPackageManifest(manifestPath)).toStrictEqual({
->>>>>>> 30abbd61
-          name: 'foo',
-          version: new SemVer('1.2.3'),
-          workspaces: [],
+        const unvalidatedManifest = {
+          name: 'foo',
+          version: '1.2.3',
           private: false,
-          bundledDependencies: {},
-          dependencies: {},
-          devDependencies: {},
-          optionalDependencies: {},
-          peerDependencies: {},
-        };
-        await fs.promises.writeFile(
-          manifestPath,
-          JSON.stringify(unvalidatedManifest),
-        );
-
-<<<<<<< HEAD
-        expect(await readManifest(manifestPath)).toStrictEqual({
-          unvalidatedManifest,
-          validatedManifest,
-=======
-        expect(await readPackageManifest(manifestPath)).toStrictEqual({
-          name: 'foo',
-          version: new SemVer('1.2.3'),
+        };
+        const validatedManifest = {
+          name: 'foo',
+          version: new SemVer('1.2.3'),
+          workspaces: [],
+          private: false,
+          bundledDependencies: {},
+          dependencies: {},
+          devDependencies: {},
+          optionalDependencies: {},
+          peerDependencies: {},
+        };
+        await fs.promises.writeFile(
+          manifestPath,
+          JSON.stringify(unvalidatedManifest),
+        );
+
+        expect(await readPackageManifest(manifestPath)).toStrictEqual({
+          unvalidatedManifest,
+          validatedManifest,
+        });
+      });
+    });
+
+    it('reads a package manifest where optional fields are fully provided', async () => {
+      await withSandbox(async (sandbox) => {
+        const manifestPath = path.join(sandbox.directoryPath, 'package.json');
+        const unvalidatedManifest = {
+          name: 'foo',
+          version: '1.2.3',
           workspaces: ['packages/*'],
           private: true,
           bundledDependencies: {
@@ -118,55 +121,70 @@
           peerDependencies: {
             foo: 'bar',
           },
->>>>>>> 30abbd61
-        });
-      });
-    });
-
-    it('reads a package manifest where optional fields are fully provided', async () => {
-      await withSandbox(async (sandbox) => {
-        const manifestPath = path.join(sandbox.directoryPath, 'package.json');
-<<<<<<< HEAD
-        const unvalidatedManifest = {
-          name: 'foo',
-          version: '1.2.3',
+        };
+        const validatedManifest = {
+          name: 'foo',
+          version: new SemVer('1.2.3'),
           workspaces: ['packages/*'],
           private: true,
-        };
-        const validatedManifest = {
-=======
-        await fs.promises.writeFile(
-          manifestPath,
-          JSON.stringify({
-            name: 'foo',
-            version: '1.2.3',
-            private: true,
-            bundledDependencies: {},
-            dependencies: {},
-            devDependencies: {},
-            optionalDependencies: {},
-            peerDependencies: {},
-          }),
-        );
-
-        expect(await readPackageManifest(manifestPath)).toStrictEqual({
->>>>>>> 30abbd61
-          name: 'foo',
-          version: new SemVer('1.2.3'),
-          workspaces: ['packages/*'],
-          private: true,
-          bundledDependencies: {},
-          dependencies: {},
-          devDependencies: {},
-          optionalDependencies: {},
-          peerDependencies: {},
-        };
-        await fs.promises.writeFile(
-          manifestPath,
-          JSON.stringify(unvalidatedManifest),
-        );
-
-        expect(await readManifest(manifestPath)).toStrictEqual({
+          bundledDependencies: {
+            foo: 'bar',
+          },
+          dependencies: {
+            foo: 'bar',
+          },
+          devDependencies: {
+            foo: 'bar',
+          },
+          optionalDependencies: {
+            foo: 'bar',
+          },
+          peerDependencies: {
+            foo: 'bar',
+          },
+        };
+        await fs.promises.writeFile(
+          manifestPath,
+          JSON.stringify(unvalidatedManifest),
+        );
+
+        expect(await readPackageManifest(manifestPath)).toStrictEqual({
+          unvalidatedManifest,
+          validatedManifest,
+        });
+      });
+    });
+
+    it('reads a package manifest where dependencies fields are provided but empty', async () => {
+      await withSandbox(async (sandbox) => {
+        const manifestPath = path.join(sandbox.directoryPath, 'package.json');
+        const unvalidatedManifest = {
+          name: 'foo',
+          version: '1.2.3',
+          private: true,
+          bundledDependencies: {},
+          dependencies: {},
+          devDependencies: {},
+          optionalDependencies: {},
+          peerDependencies: {},
+        };
+        const validatedManifest = {
+          name: 'foo',
+          version: new SemVer('1.2.3'),
+          workspaces: [],
+          private: true,
+          bundledDependencies: {},
+          dependencies: {},
+          devDependencies: {},
+          optionalDependencies: {},
+          peerDependencies: {},
+        };
+        await fs.promises.writeFile(
+          manifestPath,
+          JSON.stringify(unvalidatedManifest),
+        );
+
+        expect(await readPackageManifest(manifestPath)).toStrictEqual({
           unvalidatedManifest,
           validatedManifest,
         });
@@ -176,25 +194,12 @@
     it('reads a package manifest where the "workspaces" field is provided but empty', async () => {
       await withSandbox(async (sandbox) => {
         const manifestPath = path.join(sandbox.directoryPath, 'package.json');
-<<<<<<< HEAD
-        const unvalidatedManifest = {
-          name: 'foo',
-          version: '1.2.3',
-          workspaces: [],
-        };
-        const validatedManifest = {
-=======
-        await fs.promises.writeFile(
-          manifestPath,
-          JSON.stringify({
-            name: 'foo',
-            version: '1.2.3',
-            workspaces: [],
-          }),
-        );
-
-        expect(await readPackageManifest(manifestPath)).toStrictEqual({
->>>>>>> 30abbd61
+        const unvalidatedManifest = {
+          name: 'foo',
+          version: '1.2.3',
+          workspaces: [],
+        };
+        const validatedManifest = {
           name: 'foo',
           version: new SemVer('1.2.3'),
           workspaces: [],
@@ -210,7 +215,7 @@
           JSON.stringify(unvalidatedManifest),
         );
 
-        expect(await readManifest(manifestPath)).toStrictEqual({
+        expect(await readPackageManifest(manifestPath)).toStrictEqual({
           unvalidatedManifest,
           validatedManifest,
         });
@@ -318,27 +323,6 @@
       });
     });
 
-<<<<<<< HEAD
-    it('throws if "private" is not a boolean', async () => {
-      await withSandbox(async (sandbox) => {
-        const manifestPath = path.join(sandbox.directoryPath, 'package.json');
-        await fs.promises.writeFile(
-          manifestPath,
-          JSON.stringify({
-            name: 'foo',
-            version: '1.2.3',
-            private: 12345,
-          }),
-        );
-
-        await expect(readManifest(manifestPath)).rejects.toThrow(
-          'The value of "private" in the manifest for "foo" must be true or false (if present)',
-        );
-      });
-    });
-
-=======
->>>>>>> 30abbd61
     [
       'bundledDependencies',
       'dependencies',
@@ -358,11 +342,7 @@
             }),
           );
 
-<<<<<<< HEAD
-          await expect(readManifest(manifestPath)).rejects.toThrow(
-=======
           await expect(readPackageManifest(manifestPath)).rejects.toThrow(
->>>>>>> 30abbd61
             `The value of "${fieldName}" in the manifest for "foo" must be an object with non-empty string keys and non-empty string values`,
           );
         });
@@ -380,11 +360,7 @@
             }),
           );
 
-<<<<<<< HEAD
-          await expect(readManifest(manifestPath)).rejects.toThrow(
-=======
           await expect(readPackageManifest(manifestPath)).rejects.toThrow(
->>>>>>> 30abbd61
             `The value of "${fieldName}" in the manifest for "foo" must be an object with non-empty string keys and non-empty string values`,
           );
         });
