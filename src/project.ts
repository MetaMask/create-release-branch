--- conflicted
+++ resolved
@@ -1,28 +1,17 @@
 import { WriteStream } from 'fs';
 import { resolve } from 'path';
 import { getWorkspaceLocations } from '@metamask/action-utils';
-<<<<<<< HEAD
-import { WriteStreamLike } from './fs.js';
-=======
-import { WriteStreamLike, fileExists } from './fs';
->>>>>>> efea88c7
+import { WriteStreamLike, fileExists } from './fs.js';
 import {
   Package,
   readMonorepoRootPackage,
   readMonorepoWorkspacePackage,
-<<<<<<< HEAD
+  updatePackageChangelog,
 } from './package.js';
-import { getRepositoryHttpsUrl, getTagNames } from './repo.js';
+import { getRepositoryHttpsUrl, getTagNames, restoreFiles } from './repo.js';
 import { SemVer } from './semver.js';
 import { PackageManifestFieldNames } from './package-manifest.js';
-=======
-  updatePackageChangelog,
-} from './package';
-import { getRepositoryHttpsUrl, getTagNames, restoreFiles } from './repo';
-import { SemVer } from './semver';
-import { PackageManifestFieldNames } from './package-manifest';
-import { ReleaseSpecification } from './release-specification';
->>>>>>> efea88c7
+import { ReleaseSpecification } from './release-specification.js';
 
 /**
  * The release version of the root package of a monorepo extracted from its
