import fs from 'fs';
import path from 'path';
import { when } from 'jest-when';
import { MockWritable } from 'stdio-mock';
import YAML from 'yaml';
import { SemVer } from 'semver';
import { withSandbox } from '../tests/helpers';
import { buildMockProject, buildMockPackage } from '../tests/unit/helpers';
import {
  generateReleaseSpecificationTemplateForMonorepo,
  waitForUserToEditReleaseSpecification,
  validateReleaseSpecification,
} from './release-specification';
import * as miscUtils from './misc-utils';

jest.mock('./misc-utils', () => {
  return {
    ...jest.requireActual('./misc-utils'),
    runCommand: jest.fn(),
  };
});

describe('release-specification', () => {
  describe('generateReleaseSpecificationTemplateForMonorepo', () => {
    it('returns a YAML-encoded string which has a list of all workspace packages in the project which have been changed since their latest releases', async () => {
      const project = buildMockProject({
        rootPackage: buildMockPackage('monorepo'),
        workspacePackages: {
          a: buildMockPackage('a', {
            hasChangesSinceLatestRelease: true,
          }),
          b: buildMockPackage('b', {
            hasChangesSinceLatestRelease: false,
          }),
          c: buildMockPackage('c', {
            hasChangesSinceLatestRelease: true,
          }),
        },
      });

      const template = await generateReleaseSpecificationTemplateForMonorepo({
        project,
        isEditorAvailable: true,
      });

      expect(template).toStrictEqual(
        `
# The following is a list of packages in monorepo.
# Please indicate the packages for which you want to create a new release
# by updating "null" to one of the following:
#
# - "major" (if you want to bump the major part of the package's version)
# - "minor" (if you want to bump the minor part of the package's version)
# - "patch" (if you want to bump the patch part of the package's version)
# - an exact version with major, minor, and patch parts (e.g. "1.2.3")
# - intentionally-skip (to skip the package entirely)
#
# When you're finished making your selections, save this file and
# create-release-branch will continue automatically.

packages:
  a: null
  c: null
`.slice(1),
      );
    });

    it('throws if no packages have been changed', async () => {
      const project = buildMockProject({
        rootPackage: buildMockPackage('monorepo'),
        workspacePackages: {
          a: buildMockPackage('a', {
            hasChangesSinceLatestRelease: false,
          }),
          b: buildMockPackage('b', {
            hasChangesSinceLatestRelease: false,
          }),
        },
      });

      await expect(
        generateReleaseSpecificationTemplateForMonorepo({
          project,
          isEditorAvailable: false,
        }),
      ).rejects.toThrow(
        'Could not generate release specification: There are no packages that have changed since their latest release.',
      );
    });

    it('adjusts the instructions slightly if an editor is not available', async () => {
      const project = buildMockProject({
        rootPackage: buildMockPackage('monorepo'),
        workspacePackages: {
          a: buildMockPackage('a', {
            hasChangesSinceLatestRelease: true,
          }),
          b: buildMockPackage('b', {
            hasChangesSinceLatestRelease: true,
          }),
        },
      });

      const template = await generateReleaseSpecificationTemplateForMonorepo({
        project,
        isEditorAvailable: false,
      });

      expect(template).toStrictEqual(
        `
# The following is a list of packages in monorepo.
# Please indicate the packages for which you want to create a new release
# by updating "null" to one of the following:
#
# - "major" (if you want to bump the major part of the package's version)
# - "minor" (if you want to bump the minor part of the package's version)
# - "patch" (if you want to bump the patch part of the package's version)
# - an exact version with major, minor, and patch parts (e.g. "1.2.3")
# - intentionally-skip (to skip the package entirely)
#
# When you're finished making your selections, save this file and then re-run
# create-release-branch.

packages:
  a: null
  b: null
`.slice(1),
      );
    });
  });

  describe('waitForUserToEditReleaseSpecification', () => {
    it('waits for the given editor command to complete successfully', async () => {
      const releaseSpecificationPath = '/path/to/release-spec';
      const editor = {
        path: '/path/to/editor',
        args: ['arg1', 'arg2'],
      };
      when(jest.spyOn(miscUtils, 'runCommand'))
        .calledWith(
          '/path/to/editor',
          ['arg1', 'arg2', releaseSpecificationPath],
          {
            stdio: 'inherit',
            shell: true,
          },
        )
        .mockResolvedValue();

      expect(
        await waitForUserToEditReleaseSpecification(
          releaseSpecificationPath,
          editor,
        ),
      ).toBeUndefined();
    });

    it('prints a message to standard out, but then removes it, if the editor command succeeds', async () => {
      const releaseSpecificationPath = '/path/to/release-spec';
      const editor = { path: '/path/to/editor', args: [] };
      const stdout = new MockWritable();
      when(jest.spyOn(miscUtils, 'runCommand')).mockResolvedValue();

      await waitForUserToEditReleaseSpecification(
        releaseSpecificationPath,
        editor,
        stdout,
      );

      expect(stdout.data()).toStrictEqual([
        'Waiting for the release spec to be edited...',
        '\r\u001B[K',
      ]);
    });

    it('still removes the message printed to standard out when the editor command fails', async () => {
      const releaseSpecificationPath = '/path/to/release-spec';
      const editor = {
        path: '/path/to/editor',
        args: ['arg1', 'arg2'],
      };
      const stdout = new MockWritable();
      when(jest.spyOn(miscUtils, 'runCommand'))
        .calledWith(
          '/path/to/editor',
          ['arg1', 'arg2', releaseSpecificationPath],
          {
            stdio: 'inherit',
            shell: true,
          },
        )
        .mockRejectedValue(new Error('oops'));

      try {
        await waitForUserToEditReleaseSpecification(
          releaseSpecificationPath,
          editor,
          stdout,
        );
      } catch {
        // ignore any error that occurs
      }

      expect(stdout.data()).toStrictEqual([
        'Waiting for the release spec to be edited...',
        '\r\u001B[K',
      ]);
    });

    it('throws if the given editor command fails', async () => {
      const releaseSpecificationPath = '/path/to/release-spec';
      const editor = {
        path: '/path/to/editor',
        args: ['arg1', 'arg2'],
      };
      const error = new Error('oops');
      when(jest.spyOn(miscUtils, 'runCommand'))
        .calledWith(
          '/path/to/editor',
          ['arg1', 'arg2', releaseSpecificationPath],
          {
            stdio: 'inherit',
            shell: true,
          },
        )
        .mockRejectedValue(error);

      await expect(
        waitForUserToEditReleaseSpecification(releaseSpecificationPath, editor),
      ).rejects.toThrow(
        expect.objectContaining({
          message:
            'Encountered an error while waiting for the release spec to be edited.',
          cause: error,
        }),
      );
    });
  });

  describe('validateReleaseSpecification', () => {
    it('reads the release spec file and returns an expanded, typed version of its contents', async () => {
      await withSandbox(async (sandbox) => {
        const project = buildMockProject({
          workspacePackages: {
            a: buildMockPackage('a'),
            b: buildMockPackage('b'),
            c: buildMockPackage('c'),
            d: buildMockPackage('d'),
          },
        });
        const releaseSpecificationPath = path.join(
          sandbox.directoryPath,
          'release-spec',
        );
        await fs.promises.writeFile(
          releaseSpecificationPath,
          YAML.stringify({
            packages: {
              a: 'major',
              b: 'minor',
              c: 'patch',
              d: '1.2.3',
            },
          }),
        );

        const releaseSpecification = await validateReleaseSpecification(
          project,
          releaseSpecificationPath,
        );

        expect(releaseSpecification).toStrictEqual({
          packages: {
            a: 'major',
            b: 'minor',
            c: 'patch',
            d: new SemVer('1.2.3'),
          },
          path: releaseSpecificationPath,
        });
      });
    });

    it('removes packages from the release spec which have "null" as their version specifier', async () => {
      await withSandbox(async (sandbox) => {
        const project = buildMockProject({
          workspacePackages: {
            a: buildMockPackage('a'),
            b: buildMockPackage('b'),
            c: buildMockPackage('c'),
          },
        });
        const releaseSpecificationPath = path.join(
          sandbox.directoryPath,
          'release-spec',
        );
        await fs.promises.writeFile(
          releaseSpecificationPath,
          YAML.stringify({
            packages: {
              a: 'major',
              b: null,
              c: 'patch',
            },
          }),
        );

        const releaseSpecification = await validateReleaseSpecification(
          project,
          releaseSpecificationPath,
        );

        expect(releaseSpecification).toStrictEqual({
          packages: {
            a: 'major',
            c: 'patch',
          },
          path: releaseSpecificationPath,
        });
      });
    });

    it('removes packages from the release spec which have "intentionally-skip" as their version specifier', async () => {
      await withSandbox(async (sandbox) => {
        const project = buildMockProject({
          workspacePackages: {
            a: buildMockPackage('a'),
            b: buildMockPackage('b'),
            c: buildMockPackage('c'),
          },
        });
        const releaseSpecificationPath = path.join(
          sandbox.directoryPath,
          'release-spec',
        );
        await fs.promises.writeFile(
          releaseSpecificationPath,
          YAML.stringify({
            packages: {
              a: 'major',
              b: 'intentionally-skip',
              c: 'patch',
            },
          }),
        );

        const releaseSpecification = await validateReleaseSpecification(
          project,
          releaseSpecificationPath,
        );

        expect(releaseSpecification).toStrictEqual({
          packages: {
            a: 'major',
            c: 'patch',
          },
          path: releaseSpecificationPath,
        });
      });
    });

    it('throws if the release spec cannot be parsed as valid YAML', async () => {
      await withSandbox(async (sandbox) => {
        const project = buildMockProject();
        const releaseSpecificationPath = path.join(
          sandbox.directoryPath,
          'release-spec',
        );
        await fs.promises.writeFile(releaseSpecificationPath, 'foo: "bar');

        await expect(
          validateReleaseSpecification(project, releaseSpecificationPath),
        ).rejects.toThrow(
          expect.objectContaining({
            message: expect.stringMatching(
              /^Your release spec does not appear to be valid YAML\.\n/u,
            ),
            cause: expect.objectContaining({
              message: expect.stringMatching(/^Missing closing "quote/u),
            }),
          }),
        );
      });
    });

    it('throws if the release spec does not hold an object', async () => {
      await withSandbox(async (sandbox) => {
        const project = buildMockProject();
        const releaseSpecificationPath = path.join(
          sandbox.directoryPath,
          'release-spec',
        );
        await fs.promises.writeFile(
          releaseSpecificationPath,
          YAML.stringify(12345),
        );

        await expect(
          validateReleaseSpecification(project, releaseSpecificationPath),
        ).rejects.toThrow(
          /^Your release spec could not be processed because it needs to be an object/u,
        );
      });
    });

    it('throws if the release spec holds an object but it does not have a "packages" property', async () => {
      await withSandbox(async (sandbox) => {
        const project = buildMockProject();
        const releaseSpecificationPath = path.join(
          sandbox.directoryPath,
          'release-spec',
        );
        await fs.promises.writeFile(
          releaseSpecificationPath,
          YAML.stringify({ foo: 'bar' }),
        );

        await expect(
          validateReleaseSpecification(project, releaseSpecificationPath),
        ).rejects.toThrow(
          /^Your release spec could not be processed because it needs to be an object/u,
        );
      });
    });

    it('throws if any of the keys in the "packages" object do not match the names of any workspace packages', async () => {
      await withSandbox(async (sandbox) => {
        const project = buildMockProject({
          workspacePackages: {
            a: buildMockPackage('a'),
          },
        });
        const releaseSpecificationPath = path.join(
          sandbox.directoryPath,
          'release-spec',
        );
        await fs.promises.writeFile(
          releaseSpecificationPath,
          YAML.stringify({
            packages: {
              foo: 'major',
              bar: 'minor',
            },
          }),
        );

        await expect(
          validateReleaseSpecification(project, releaseSpecificationPath),
        ).rejects.toThrow(
          new RegExp(
            [
              '^Your release spec could not be processed due to the following issues:\n',
              '\\* Line 2: "foo" is not a package in the project',
              '\\* Line 3: "bar" is not a package in the project',
            ].join('\n'),
            'u',
          ),
        );
      });
    });

    it('throws if any one of the values in the "packages" object is an invalid version specifier', async () => {
      await withSandbox(async (sandbox) => {
        const project = buildMockProject({
          workspacePackages: {
            a: buildMockPackage('a'),
            b: buildMockPackage('b'),
          },
        });
        const releaseSpecificationPath = path.join(
          sandbox.directoryPath,
          'release-spec',
        );
        await fs.promises.writeFile(
          releaseSpecificationPath,
          YAML.stringify({
            packages: {
              a: 'asdflksdaf',
              b: '1.2...3.',
            },
          }),
        );

        await expect(
          validateReleaseSpecification(project, releaseSpecificationPath),
        ).rejects.toThrow(
          new RegExp(
            [
              '^Your release spec could not be processed due to the following issues:\n',
              '\\* Line 2: "asdflksdaf" is not a valid version specifier for package "a"',
              '          \\(must be "major", "minor", or "patch"; or a version string with major, minor, and patch parts, such as "1\\.2\\.3"\\)',
              '\\* Line 3: "1.2\\.\\.\\.3\\." is not a valid version specifier for package "b"',
              '          \\(must be "major", "minor", or "patch"; or a version string with major, minor, and patch parts, such as "1\\.2\\.3"\\)',
            ].join('\n'),
            'u',
          ),
        );
      });
    });

    it('throws if any one of the values in the "packages" object is a version string that matches the current version of the package', async () => {
      await withSandbox(async (sandbox) => {
        const project = buildMockProject({
          workspacePackages: {
            a: buildMockPackage('a', '1.2.3'),
            b: buildMockPackage('b', '4.5.6'),
          },
        });
        const releaseSpecificationPath = path.join(
          sandbox.directoryPath,
          'release-spec',
        );
        await fs.promises.writeFile(
          releaseSpecificationPath,
          YAML.stringify({
            packages: {
              a: '1.2.3',
              b: '4.5.6',
            },
          }),
        );

        await expect(
          validateReleaseSpecification(project, releaseSpecificationPath),
        ).rejects.toThrow(
          `
Your release spec could not be processed due to the following issues:

* Line 2: "1.2.3" is not a valid version specifier for package "a"
          ("a" is already at version "1.2.3")
* Line 3: "4.5.6" is not a valid version specifier for package "b"
          ("b" is already at version "4.5.6")
`.trim(),
        );
      });
    });

    it('throws if any one of the values in the "packages" object is a version string that is less than the current version of the package', async () => {
      await withSandbox(async (sandbox) => {
        const project = buildMockProject({
          workspacePackages: {
            a: buildMockPackage('a', '1.2.3'),
            b: buildMockPackage('b', '4.5.6'),
          },
        });
        const releaseSpecificationPath = path.join(
          sandbox.directoryPath,
          'release-spec',
        );
        await fs.promises.writeFile(
          releaseSpecificationPath,
          YAML.stringify({
            packages: {
              a: '1.2.2',
              b: '4.5.5',
            },
          }),
        );

        await expect(
          validateReleaseSpecification(project, releaseSpecificationPath),
        ).rejects.toThrow(
          `
Your release spec could not be processed due to the following issues:

* Line 2: "1.2.2" is not a valid version specifier for package "a"
          ("a" is at a greater version "1.2.3")
* Line 3: "4.5.5" is not a valid version specifier for package "b"
          ("b" is at a greater version "4.5.6")
`.trim(),
        );
      });
    });

    it('throws if there are any packages not listed in the release spec which have changed', async () => {
      await withSandbox(async (sandbox) => {
        const project = buildMockProject({
          workspacePackages: {
            a: buildMockPackage('a', {
              hasChangesSinceLatestRelease: true,
            }),
            b: buildMockPackage('b', {
              hasChangesSinceLatestRelease: true,
            }),
            c: buildMockPackage('c', {
              hasChangesSinceLatestRelease: true,
            }),
          },
        });
        const releaseSpecificationPath = path.join(
          sandbox.directoryPath,
          'release-spec',
        );
        await fs.promises.writeFile(
          releaseSpecificationPath,
          YAML.stringify({
            packages: {
              a: 'major',
            },
          }),
        );

        await expect(
          validateReleaseSpecification(project, releaseSpecificationPath),
        ).rejects.toThrow(
          `
Your release spec could not be processed due to the following issues:

* The following packages, which have changed since their latest release, are missing.

  - b
  - c

  Consider including them in the release spec so that any packages that rely on them won't break in production.

  If you are ABSOLUTELY SURE that this won't occur, however, and want to postpone the release of a package, then list it with a directive of "intentionally-skip". For example:

    packages:
      b: intentionally-skip
      c: intentionally-skip

The release spec file has been retained for you to edit again and make the necessary fixes. Once you've done this, re-run this tool.

${releaseSpecificationPath}
`.trim(),
        );
      });
    });

    it('throws if there are any packages listed in the release spec which have changed but their version specifiers are null', async () => {
      await withSandbox(async (sandbox) => {
        const project = buildMockProject({
          workspacePackages: {
            a: buildMockPackage('a', {
              hasChangesSinceLatestRelease: true,
            }),
            b: buildMockPackage('b', {
              hasChangesSinceLatestRelease: true,
            }),
            c: buildMockPackage('c', {
              hasChangesSinceLatestRelease: true,
            }),
          },
        });
        const releaseSpecificationPath = path.join(
          sandbox.directoryPath,
          'release-spec',
        );
        await fs.promises.writeFile(
          releaseSpecificationPath,
          YAML.stringify({
            packages: {
              a: 'major',
              b: null,
              c: null,
            },
          }),
        );

        await expect(
          validateReleaseSpecification(project, releaseSpecificationPath),
        ).rejects.toThrow(
          `
Your release spec could not be processed due to the following issues:

* The following packages, which have changed since their latest release, are missing.

  - b
  - c

  Consider including them in the release spec so that any packages that rely on them won't break in production.

  If you are ABSOLUTELY SURE that this won't occur, however, and want to postpone the release of a package, then list it with a directive of "intentionally-skip". For example:

    packages:
      b: intentionally-skip
      c: intentionally-skip

The release spec file has been retained for you to edit again and make the necessary fixes. Once you've done this, re-run this tool.

${releaseSpecificationPath}
`.trim(),
        );
      });
    });

<<<<<<< HEAD
    it('throws if there are any packages in the release with a major version bump using the word "major", but any of their dependents defined as "dependencies" are not listed in the release', async () => {
=======
    it("throws if there are any packages not listed in the release which have changed and are being defined as 'dependencies' by other packages which are listed", async () => {
>>>>>>> 3556dee4
      await withSandbox(async (sandbox) => {
        const project = buildMockProject({
          workspacePackages: {
            a: buildMockPackage('a', {
              hasChangesSinceLatestRelease: true,
<<<<<<< HEAD
            }),
            b: buildMockPackage('b', {
              hasChangesSinceLatestRelease: false,
              unvalidatedManifest: {
                dependencies: {
                  a: '1.0.0',
                },
              },
            }),
          },
        });
        const releaseSpecificationPath = path.join(
          sandbox.directoryPath,
          'release-spec',
        );
        await fs.promises.writeFile(
          releaseSpecificationPath,
          YAML.stringify({
            packages: {
              a: 'major',
            },
          }),
        );

        await expect(
          validateReleaseSpecification(project, releaseSpecificationPath),
        ).rejects.toThrow(
          `
Your release spec could not be processed due to the following issues:

* The following packages, which depend on released package 'a', are missing from the release spec.

  - b

 Consider including them in the release spec so that they are compatible with the new 'a' version.

  If you are ABSOLUTELY SURE these packages are safe to omit, however, and want to postpone the release of a package, then list it with a directive of "intentionally-skip". For example:

    packages:
      b: intentionally-skip

The release spec file has been retained for you to edit again and make the necessary fixes. Once you've done this, re-run this tool.

${releaseSpecificationPath}
`.trim(),
        );
      });
    });

    it('throws if there are any packages in the release with a major version bump using a literal version, but any of their dependents defined as "dependencies" are not listed in the release', async () => {
      await withSandbox(async (sandbox) => {
        const project = buildMockProject({
          workspacePackages: {
            a: buildMockPackage('a', '2.1.4', {
              hasChangesSinceLatestRelease: true,
            }),
            b: buildMockPackage('b', {
              hasChangesSinceLatestRelease: false,
              unvalidatedManifest: {
                dependencies: {
                  a: '2.1.4',
                },
              },
=======
              validatedManifest: {
                dependencies: {
                  b: '1.0.0',
                },
              },
            }),
            b: buildMockPackage('b', {
              hasChangesSinceLatestRelease: true,
>>>>>>> 3556dee4
            }),
          },
        });
        const releaseSpecificationPath = path.join(
          sandbox.directoryPath,
          'release-spec',
        );
        await fs.promises.writeFile(
          releaseSpecificationPath,
          YAML.stringify({
            packages: {
<<<<<<< HEAD
              a: '3.0.0',
=======
              a: 'minor',
>>>>>>> 3556dee4
            },
          }),
        );

        await expect(
          validateReleaseSpecification(project, releaseSpecificationPath),
        ).rejects.toThrow(
          `
Your release spec could not be processed due to the following issues:

<<<<<<< HEAD
* The following packages, which depend on released package 'a', are missing from the release spec.

  - b

 Consider including them in the release spec so that they are compatible with the new 'a' version.
=======
* The following packages, which are dependencies or peer dependencies of the package 'a' being released, are missing from the release spec.

  - b

  These packages may have changes that 'a' relies upon. Consider including them in the release spec.
>>>>>>> 3556dee4

  If you are ABSOLUTELY SURE these packages are safe to omit, however, and want to postpone the release of a package, then list it with a directive of "intentionally-skip". For example:

    packages:
      b: intentionally-skip

The release spec file has been retained for you to edit again and make the necessary fixes. Once you've done this, re-run this tool.

${releaseSpecificationPath}
`.trim(),
        );
      });
    });

<<<<<<< HEAD
    it('throws if there are any packages in the release with a major version bump using the word "major", but any of their dependents defined as "peerDependencies" are not listed in the release', async () => {
=======
    it("throws if there are any packages not listed in the release which have changed and are being defined as 'peerDependencies' by other packages which are listed", async () => {
>>>>>>> 3556dee4
      await withSandbox(async (sandbox) => {
        const project = buildMockProject({
          workspacePackages: {
            a: buildMockPackage('a', {
              hasChangesSinceLatestRelease: true,
<<<<<<< HEAD
            }),
            b: buildMockPackage('b', {
              hasChangesSinceLatestRelease: false,
              unvalidatedManifest: {
                peerDependencies: {
                  a: '1.0.0',
                },
              },
            }),
          },
        });
        const releaseSpecificationPath = path.join(
          sandbox.directoryPath,
          'release-spec',
        );
        await fs.promises.writeFile(
          releaseSpecificationPath,
          YAML.stringify({
            packages: {
              a: 'major',
            },
          }),
        );

        await expect(
          validateReleaseSpecification(project, releaseSpecificationPath),
        ).rejects.toThrow(
          `
Your release spec could not be processed due to the following issues:

* The following packages, which depend on released package 'a', are missing from the release spec.

  - b

 Consider including them in the release spec so that they are compatible with the new 'a' version.

  If you are ABSOLUTELY SURE these packages are safe to omit, however, and want to postpone the release of a package, then list it with a directive of "intentionally-skip". For example:

    packages:
      b: intentionally-skip

The release spec file has been retained for you to edit again and make the necessary fixes. Once you've done this, re-run this tool.

${releaseSpecificationPath}
`.trim(),
        );
      });
    });

    it('throws if there are any packages in the release with a major version bump using a literal version, but any of their dependents defined as "peerDependencies" are not listed in the release', async () => {
      await withSandbox(async (sandbox) => {
        const project = buildMockProject({
          workspacePackages: {
            a: buildMockPackage('a', '2.1.4', {
              hasChangesSinceLatestRelease: true,
            }),
            b: buildMockPackage('b', {
              hasChangesSinceLatestRelease: false,
              unvalidatedManifest: {
                peerDependencies: {
                  a: '2.1.4',
                },
              },
=======
              validatedManifest: {
                peerDependencies: {
                  b: '1.0.0',
                },
              },
            }),
            b: buildMockPackage('b', {
              hasChangesSinceLatestRelease: true,
>>>>>>> 3556dee4
            }),
          },
        });
        const releaseSpecificationPath = path.join(
          sandbox.directoryPath,
          'release-spec',
        );
        await fs.promises.writeFile(
          releaseSpecificationPath,
          YAML.stringify({
            packages: {
<<<<<<< HEAD
              a: '3.0.0',
=======
              a: 'minor',
>>>>>>> 3556dee4
            },
          }),
        );

        await expect(
          validateReleaseSpecification(project, releaseSpecificationPath),
        ).rejects.toThrow(
          `
Your release spec could not be processed due to the following issues:

<<<<<<< HEAD
* The following packages, which depend on released package 'a', are missing from the release spec.

  - b

 Consider including them in the release spec so that they are compatible with the new 'a' version.
=======
* The following packages, which are dependencies or peer dependencies of the package 'a' being released, are missing from the release spec.

  - b

  These packages may have changes that 'a' relies upon. Consider including them in the release spec.
>>>>>>> 3556dee4

  If you are ABSOLUTELY SURE these packages are safe to omit, however, and want to postpone the release of a package, then list it with a directive of "intentionally-skip". For example:

    packages:
      b: intentionally-skip

The release spec file has been retained for you to edit again and make the necessary fixes. Once you've done this, re-run this tool.

${releaseSpecificationPath}
`.trim(),
        );
      });
    });

<<<<<<< HEAD
    it('throws if there are any packages in the release with a major version bump using the word "major", but their dependents via "dependencies" have their version specified as null in the release spec', async () => {
=======
    it("throws if there are any packages unintentionally skipped from the release which have changed and are being defined as 'dependencies' by other packages which are listed", async () => {
>>>>>>> 3556dee4
      await withSandbox(async (sandbox) => {
        const project = buildMockProject({
          workspacePackages: {
            a: buildMockPackage('a', {
              hasChangesSinceLatestRelease: true,
<<<<<<< HEAD
            }),
            b: buildMockPackage('b', {
              hasChangesSinceLatestRelease: false,
              unvalidatedManifest: {
                dependencies: {
                  a: '1.0.0',
                },
              },
            }),
          },
        });
        const releaseSpecificationPath = path.join(
          sandbox.directoryPath,
          'release-spec',
        );
        await fs.promises.writeFile(
          releaseSpecificationPath,
          YAML.stringify({
            packages: {
              a: 'major',
              b: null,
            },
          }),
        );

        await expect(
          validateReleaseSpecification(project, releaseSpecificationPath),
        ).rejects.toThrow(
          `
Your release spec could not be processed due to the following issues:

* The following packages, which depend on released package 'a', are missing from the release spec.

  - b

 Consider including them in the release spec so that they are compatible with the new 'a' version.

  If you are ABSOLUTELY SURE these packages are safe to omit, however, and want to postpone the release of a package, then list it with a directive of "intentionally-skip". For example:

    packages:
      b: intentionally-skip

The release spec file has been retained for you to edit again and make the necessary fixes. Once you've done this, re-run this tool.

${releaseSpecificationPath}
`.trim(),
        );
      });
    });

    it('throws if there are any packages in the release with a major version bump using a literal version, but their dependents via "dependencies" have their version specified as null in the release spec', async () => {
      await withSandbox(async (sandbox) => {
        const project = buildMockProject({
          workspacePackages: {
            a: buildMockPackage('a', '2.1.4', {
              hasChangesSinceLatestRelease: true,
            }),
            b: buildMockPackage('b', {
              hasChangesSinceLatestRelease: false,
              unvalidatedManifest: {
                dependencies: {
                  a: '2.1.4',
                },
              },
=======
              validatedManifest: {
                dependencies: {
                  b: '1.0.0',
                },
              },
            }),
            b: buildMockPackage('b', {
              hasChangesSinceLatestRelease: true,
>>>>>>> 3556dee4
            }),
          },
        });
        const releaseSpecificationPath = path.join(
          sandbox.directoryPath,
          'release-spec',
        );
        await fs.promises.writeFile(
          releaseSpecificationPath,
          YAML.stringify({
            packages: {
<<<<<<< HEAD
              a: '3.0.0',
=======
              a: 'minor',
>>>>>>> 3556dee4
              b: null,
            },
          }),
        );

        await expect(
          validateReleaseSpecification(project, releaseSpecificationPath),
        ).rejects.toThrow(
          `
Your release spec could not be processed due to the following issues:

<<<<<<< HEAD
* The following packages, which depend on released package 'a', are missing from the release spec.

  - b

 Consider including them in the release spec so that they are compatible with the new 'a' version.
=======
* The following packages, which are dependencies or peer dependencies of the package 'a' being released, are missing from the release spec.

  - b

  These packages may have changes that 'a' relies upon. Consider including them in the release spec.
>>>>>>> 3556dee4

  If you are ABSOLUTELY SURE these packages are safe to omit, however, and want to postpone the release of a package, then list it with a directive of "intentionally-skip". For example:

    packages:
      b: intentionally-skip

The release spec file has been retained for you to edit again and make the necessary fixes. Once you've done this, re-run this tool.

${releaseSpecificationPath}
`.trim(),
        );
      });
    });

<<<<<<< HEAD
    it('throws if there are any packages in the release with a major version bump using the word "major", but their dependents via "peerDependencies" have their version specified as null in the release spec', async () => {
=======
    it("throws if there are any packages unintentionally skipped from the release which have changed and are being defined as 'peerDependencies' by other packages which are listed", async () => {
>>>>>>> 3556dee4
      await withSandbox(async (sandbox) => {
        const project = buildMockProject({
          workspacePackages: {
            a: buildMockPackage('a', {
              hasChangesSinceLatestRelease: true,
<<<<<<< HEAD
            }),
            b: buildMockPackage('b', {
              hasChangesSinceLatestRelease: false,
              unvalidatedManifest: {
                peerDependencies: {
                  a: '1.0.0',
                },
              },
            }),
          },
        });
        const releaseSpecificationPath = path.join(
          sandbox.directoryPath,
          'release-spec',
        );
        await fs.promises.writeFile(
          releaseSpecificationPath,
          YAML.stringify({
            packages: {
              a: 'major',
              b: null,
            },
          }),
        );

        await expect(
          validateReleaseSpecification(project, releaseSpecificationPath),
        ).rejects.toThrow(
          `
Your release spec could not be processed due to the following issues:

* The following packages, which depend on released package 'a', are missing from the release spec.

  - b

 Consider including them in the release spec so that they are compatible with the new 'a' version.

  If you are ABSOLUTELY SURE these packages are safe to omit, however, and want to postpone the release of a package, then list it with a directive of "intentionally-skip". For example:

    packages:
      b: intentionally-skip

The release spec file has been retained for you to edit again and make the necessary fixes. Once you've done this, re-run this tool.

${releaseSpecificationPath}
`.trim(),
        );
      });
    });

    it('throws if there are any packages in the release with a major version bump using a literal version, but their dependents via "peerDependencies" have their version specified as null in the release spec', async () => {
      await withSandbox(async (sandbox) => {
        const project = buildMockProject({
          workspacePackages: {
            a: buildMockPackage('a', '2.1.4', {
              hasChangesSinceLatestRelease: true,
            }),
            b: buildMockPackage('b', {
              hasChangesSinceLatestRelease: false,
              unvalidatedManifest: {
                peerDependencies: {
                  a: '2.1.4',
                },
              },
=======
              validatedManifest: {
                peerDependencies: {
                  b: '1.0.0',
                },
              },
            }),
            b: buildMockPackage('b', {
              hasChangesSinceLatestRelease: true,
>>>>>>> 3556dee4
            }),
          },
        });
        const releaseSpecificationPath = path.join(
          sandbox.directoryPath,
          'release-spec',
        );
        await fs.promises.writeFile(
          releaseSpecificationPath,
          YAML.stringify({
            packages: {
<<<<<<< HEAD
              a: '3.0.0',
=======
              a: 'minor',
>>>>>>> 3556dee4
              b: null,
            },
          }),
        );

        await expect(
          validateReleaseSpecification(project, releaseSpecificationPath),
        ).rejects.toThrow(
          `
Your release spec could not be processed due to the following issues:

<<<<<<< HEAD
* The following packages, which depend on released package 'a', are missing from the release spec.

  - b

 Consider including them in the release spec so that they are compatible with the new 'a' version.
=======
* The following packages, which are dependencies or peer dependencies of the package 'a' being released, are missing from the release spec.

  - b

  These packages may have changes that 'a' relies upon. Consider including them in the release spec.
>>>>>>> 3556dee4

  If you are ABSOLUTELY SURE these packages are safe to omit, however, and want to postpone the release of a package, then list it with a directive of "intentionally-skip". For example:

    packages:
      b: intentionally-skip

The release spec file has been retained for you to edit again and make the necessary fixes. Once you've done this, re-run this tool.

${releaseSpecificationPath}
`.trim(),
        );
      });
    });

<<<<<<< HEAD
    it('does not throw an error if packages in the release with a major version bump using the word "major", have their dependents via "dependencies" with their version specified as "intentionally-skip" in the release spec', async () => {
=======
    it("does not throw if there are any packages intentionally skipped from the release which have changed and are being defined as 'dependencies' by other packages which are listed", async () => {
>>>>>>> 3556dee4
      await withSandbox(async (sandbox) => {
        const project = buildMockProject({
          workspacePackages: {
            a: buildMockPackage('a', {
              hasChangesSinceLatestRelease: true,
<<<<<<< HEAD
            }),
            b: buildMockPackage('b', {
              hasChangesSinceLatestRelease: false,
              unvalidatedManifest: {
                dependencies: {
                  a: '1.0.0',
                },
              },
            }),
          },
        });
        const releaseSpecificationPath = path.join(
          sandbox.directoryPath,
          'release-spec',
        );
        await fs.promises.writeFile(
          releaseSpecificationPath,
          YAML.stringify({
            packages: {
              a: 'major',
              b: 'intentionally-skip',
            },
          }),
        );

        const releaseSpecification = await validateReleaseSpecification(
          project,
          releaseSpecificationPath,
        );

        expect(releaseSpecification).toStrictEqual({
          packages: {
            a: 'major',
          },
          path: releaseSpecificationPath,
        });
      });
    });

    it('does not throw an error if packages in the release with a major version bump using a literal version, have their dependents via "dependencies" with their version specified as "intentionally-skip" in the release spec', async () => {
      await withSandbox(async (sandbox) => {
        const project = buildMockProject({
          workspacePackages: {
            a: buildMockPackage('a', '2.1.4', {
              hasChangesSinceLatestRelease: true,
            }),
            b: buildMockPackage('b', {
              hasChangesSinceLatestRelease: false,
              unvalidatedManifest: {
                dependencies: {
                  a: '2.1.4',
                },
              },
=======
              validatedManifest: {
                dependencies: {
                  b: '1.0.0',
                },
              },
            }),
            b: buildMockPackage('b', {
              hasChangesSinceLatestRelease: true,
>>>>>>> 3556dee4
            }),
          },
        });
        const releaseSpecificationPath = path.join(
          sandbox.directoryPath,
          'release-spec',
        );
        await fs.promises.writeFile(
          releaseSpecificationPath,
          YAML.stringify({
            packages: {
<<<<<<< HEAD
              a: '3.0.0',
=======
              a: 'minor',
>>>>>>> 3556dee4
              b: 'intentionally-skip',
            },
          }),
        );

        const releaseSpecification = await validateReleaseSpecification(
          project,
          releaseSpecificationPath,
        );

        expect(releaseSpecification).toStrictEqual({
          packages: {
<<<<<<< HEAD
            a: new SemVer('3.0.0'),
=======
            a: 'minor',
>>>>>>> 3556dee4
          },
          path: releaseSpecificationPath,
        });
      });
    });

<<<<<<< HEAD
    it('does not throw an error if packages in the release with a major version bump using the word "major", have their dependents via "peerDependencies" with their version specified as "intentionally-skip" in the release spec', async () => {
=======
    it("does not throw if there are any packages intentionally skipped from the release which have changed and are being defined as 'peerDependencies' by other packages which are listed", async () => {
>>>>>>> 3556dee4
      await withSandbox(async (sandbox) => {
        const project = buildMockProject({
          workspacePackages: {
            a: buildMockPackage('a', {
              hasChangesSinceLatestRelease: true,
<<<<<<< HEAD
            }),
            b: buildMockPackage('b', {
              hasChangesSinceLatestRelease: false,
              unvalidatedManifest: {
                peerDependencies: {
                  a: '1.0.0',
                },
              },
            }),
=======
              validatedManifest: {
                peerDependencies: {
                  b: '1.0.0',
                },
              },
            }),
            b: buildMockPackage('b', {
              hasChangesSinceLatestRelease: true,
            }),
>>>>>>> 3556dee4
          },
        });
        const releaseSpecificationPath = path.join(
          sandbox.directoryPath,
          'release-spec',
        );
        await fs.promises.writeFile(
          releaseSpecificationPath,
          YAML.stringify({
            packages: {
<<<<<<< HEAD
              a: 'major',
=======
              a: 'minor',
>>>>>>> 3556dee4
              b: 'intentionally-skip',
            },
          }),
        );

        const releaseSpecification = await validateReleaseSpecification(
          project,
          releaseSpecificationPath,
        );

        expect(releaseSpecification).toStrictEqual({
          packages: {
<<<<<<< HEAD
            a: 'major',
=======
            a: 'minor',
>>>>>>> 3556dee4
          },
          path: releaseSpecificationPath,
        });
      });
    });

<<<<<<< HEAD
    it('does not throw an error if packages in the release with a major version bump using a literal version, have their dependents via "peerDependencies" with their version specified as "intentionally-skip" in the release spec', async () => {
      await withSandbox(async (sandbox) => {
        const project = buildMockProject({
          workspacePackages: {
            a: buildMockPackage('a', '2.1.4', {
              hasChangesSinceLatestRelease: true,
            }),
            b: buildMockPackage('b', {
              hasChangesSinceLatestRelease: false,
              unvalidatedManifest: {
                peerDependencies: {
                  a: '2.1.4',
                },
              },
=======
    it("does not throw when any packages defined as 'dependencies' by a listed package in the release are not listed but have not changed", async () => {
      await withSandbox(async (sandbox) => {
        const project = buildMockProject({
          workspacePackages: {
            a: buildMockPackage('a', {
              hasChangesSinceLatestRelease: true,
              validatedManifest: {
                dependencies: {
                  b: '1.0.0',
                  c: '2.0.0',
                },
              },
            }),
            b: buildMockPackage('b', {
              hasChangesSinceLatestRelease: false,
>>>>>>> 3556dee4
            }),
          },
        });
        const releaseSpecificationPath = path.join(
          sandbox.directoryPath,
          'release-spec',
        );
        await fs.promises.writeFile(
          releaseSpecificationPath,
          YAML.stringify({
            packages: {
<<<<<<< HEAD
              a: '3.0.0',
              b: 'intentionally-skip',
=======
              a: 'minor',
>>>>>>> 3556dee4
            },
          }),
        );

        const releaseSpecification = await validateReleaseSpecification(
          project,
          releaseSpecificationPath,
        );

        expect(releaseSpecification).toStrictEqual({
          packages: {
<<<<<<< HEAD
            a: new SemVer('3.0.0'),
=======
            a: 'minor',
>>>>>>> 3556dee4
          },
          path: releaseSpecificationPath,
        });
      });
    });

<<<<<<< HEAD
    it('does not throw an error for packages in the release with a minor or patch version bump, regardless of their dependents', async () => {
=======
    it("does not throw when any packages defined as 'peerDependencies' by a listed package in the release are not listed but have not changed", async () => {
>>>>>>> 3556dee4
      await withSandbox(async (sandbox) => {
        const project = buildMockProject({
          workspacePackages: {
            a: buildMockPackage('a', {
              hasChangesSinceLatestRelease: true,
<<<<<<< HEAD
            }),
            b: buildMockPackage('b', {
              hasChangesSinceLatestRelease: false,
              unvalidatedManifest: {
                dependencies: {
                  a: '1.0.0',
                },
              },
            }),
          },
        });

        const releaseSpecificationPath1 = path.join(
=======
              validatedManifest: {
                peerDependencies: {
                  b: '1.0.0',
                  c: '2.0.0',
                },
              },
            }),
            b: buildMockPackage('b', {
              hasChangesSinceLatestRelease: false,
            }),
          },
        });
        const releaseSpecificationPath = path.join(
>>>>>>> 3556dee4
          sandbox.directoryPath,
          'release-spec',
        );
        await fs.promises.writeFile(
<<<<<<< HEAD
          releaseSpecificationPath1,
=======
          releaseSpecificationPath,
>>>>>>> 3556dee4
          YAML.stringify({
            packages: {
              a: 'minor',
            },
          }),
        );

<<<<<<< HEAD
        const releaseSpecification1 = await validateReleaseSpecification(
          project,
          releaseSpecificationPath1,
        );

        expect(releaseSpecification1).toStrictEqual({
          packages: {
            a: 'minor',
          },
          path: releaseSpecificationPath1,
        });

        const releaseSpecificationPath2 = path.join(
          sandbox.directoryPath,
          'release-spec',
        );
        await fs.promises.writeFile(
          releaseSpecificationPath2,
          YAML.stringify({
            packages: {
              a: 'patch',
            },
          }),
        );

        const releaseSpecification2 = await validateReleaseSpecification(
          project,
          releaseSpecificationPath2,
        );

        expect(releaseSpecification2).toStrictEqual({
          packages: {
            a: 'patch',
          },
          path: releaseSpecificationPath2,
=======
        const releaseSpecification = await validateReleaseSpecification(
          project,
          releaseSpecificationPath,
        );

        expect(releaseSpecification).toStrictEqual({
          packages: {
            a: 'minor',
          },
          path: releaseSpecificationPath,
>>>>>>> 3556dee4
        });
      });
    });
  });
});<|MERGE_RESOLUTION|>--- conflicted
+++ resolved
@@ -684,21 +684,16 @@
       });
     });
 
-<<<<<<< HEAD
     it('throws if there are any packages in the release with a major version bump using the word "major", but any of their dependents defined as "dependencies" are not listed in the release', async () => {
-=======
-    it("throws if there are any packages not listed in the release which have changed and are being defined as 'dependencies' by other packages which are listed", async () => {
->>>>>>> 3556dee4
       await withSandbox(async (sandbox) => {
         const project = buildMockProject({
           workspacePackages: {
             a: buildMockPackage('a', {
               hasChangesSinceLatestRelease: true,
-<<<<<<< HEAD
             }),
             b: buildMockPackage('b', {
               hasChangesSinceLatestRelease: false,
-              unvalidatedManifest: {
+              validatedManifest: {
                 dependencies: {
                   a: '1.0.0',
                 },
@@ -753,37 +748,23 @@
             }),
             b: buildMockPackage('b', {
               hasChangesSinceLatestRelease: false,
-              unvalidatedManifest: {
+              validatedManifest: {
                 dependencies: {
                   a: '2.1.4',
                 },
               },
-=======
-              validatedManifest: {
-                dependencies: {
-                  b: '1.0.0',
-                },
-              },
-            }),
-            b: buildMockPackage('b', {
-              hasChangesSinceLatestRelease: true,
->>>>>>> 3556dee4
-            }),
-          },
-        });
-        const releaseSpecificationPath = path.join(
-          sandbox.directoryPath,
-          'release-spec',
-        );
-        await fs.promises.writeFile(
-          releaseSpecificationPath,
-          YAML.stringify({
-            packages: {
-<<<<<<< HEAD
+            }),
+          },
+        });
+        const releaseSpecificationPath = path.join(
+          sandbox.directoryPath,
+          'release-spec',
+        );
+        await fs.promises.writeFile(
+          releaseSpecificationPath,
+          YAML.stringify({
+            packages: {
               a: '3.0.0',
-=======
-              a: 'minor',
->>>>>>> 3556dee4
             },
           }),
         );
@@ -794,19 +775,11 @@
           `
 Your release spec could not be processed due to the following issues:
 
-<<<<<<< HEAD
 * The following packages, which depend on released package 'a', are missing from the release spec.
 
   - b
 
  Consider including them in the release spec so that they are compatible with the new 'a' version.
-=======
-* The following packages, which are dependencies or peer dependencies of the package 'a' being released, are missing from the release spec.
-
-  - b
-
-  These packages may have changes that 'a' relies upon. Consider including them in the release spec.
->>>>>>> 3556dee4
 
   If you are ABSOLUTELY SURE these packages are safe to omit, however, and want to postpone the release of a package, then list it with a directive of "intentionally-skip". For example:
 
@@ -821,21 +794,16 @@
       });
     });
 
-<<<<<<< HEAD
     it('throws if there are any packages in the release with a major version bump using the word "major", but any of their dependents defined as "peerDependencies" are not listed in the release', async () => {
-=======
-    it("throws if there are any packages not listed in the release which have changed and are being defined as 'peerDependencies' by other packages which are listed", async () => {
->>>>>>> 3556dee4
       await withSandbox(async (sandbox) => {
         const project = buildMockProject({
           workspacePackages: {
             a: buildMockPackage('a', {
               hasChangesSinceLatestRelease: true,
-<<<<<<< HEAD
             }),
             b: buildMockPackage('b', {
               hasChangesSinceLatestRelease: false,
-              unvalidatedManifest: {
+              validatedManifest: {
                 peerDependencies: {
                   a: '1.0.0',
                 },
@@ -890,37 +858,23 @@
             }),
             b: buildMockPackage('b', {
               hasChangesSinceLatestRelease: false,
-              unvalidatedManifest: {
+              validatedManifest: {
                 peerDependencies: {
                   a: '2.1.4',
                 },
               },
-=======
-              validatedManifest: {
-                peerDependencies: {
-                  b: '1.0.0',
-                },
-              },
-            }),
-            b: buildMockPackage('b', {
-              hasChangesSinceLatestRelease: true,
->>>>>>> 3556dee4
-            }),
-          },
-        });
-        const releaseSpecificationPath = path.join(
-          sandbox.directoryPath,
-          'release-spec',
-        );
-        await fs.promises.writeFile(
-          releaseSpecificationPath,
-          YAML.stringify({
-            packages: {
-<<<<<<< HEAD
+            }),
+          },
+        });
+        const releaseSpecificationPath = path.join(
+          sandbox.directoryPath,
+          'release-spec',
+        );
+        await fs.promises.writeFile(
+          releaseSpecificationPath,
+          YAML.stringify({
+            packages: {
               a: '3.0.0',
-=======
-              a: 'minor',
->>>>>>> 3556dee4
             },
           }),
         );
@@ -931,19 +885,11 @@
           `
 Your release spec could not be processed due to the following issues:
 
-<<<<<<< HEAD
 * The following packages, which depend on released package 'a', are missing from the release spec.
 
   - b
 
  Consider including them in the release spec so that they are compatible with the new 'a' version.
-=======
-* The following packages, which are dependencies or peer dependencies of the package 'a' being released, are missing from the release spec.
-
-  - b
-
-  These packages may have changes that 'a' relies upon. Consider including them in the release spec.
->>>>>>> 3556dee4
 
   If you are ABSOLUTELY SURE these packages are safe to omit, however, and want to postpone the release of a package, then list it with a directive of "intentionally-skip". For example:
 
@@ -958,21 +904,16 @@
       });
     });
 
-<<<<<<< HEAD
     it('throws if there are any packages in the release with a major version bump using the word "major", but their dependents via "dependencies" have their version specified as null in the release spec', async () => {
-=======
-    it("throws if there are any packages unintentionally skipped from the release which have changed and are being defined as 'dependencies' by other packages which are listed", async () => {
->>>>>>> 3556dee4
       await withSandbox(async (sandbox) => {
         const project = buildMockProject({
           workspacePackages: {
             a: buildMockPackage('a', {
               hasChangesSinceLatestRelease: true,
-<<<<<<< HEAD
             }),
             b: buildMockPackage('b', {
               hasChangesSinceLatestRelease: false,
-              unvalidatedManifest: {
+              validatedManifest: {
                 dependencies: {
                   a: '1.0.0',
                 },
@@ -1028,37 +969,23 @@
             }),
             b: buildMockPackage('b', {
               hasChangesSinceLatestRelease: false,
-              unvalidatedManifest: {
+              validatedManifest: {
                 dependencies: {
                   a: '2.1.4',
                 },
               },
-=======
-              validatedManifest: {
-                dependencies: {
-                  b: '1.0.0',
-                },
-              },
-            }),
-            b: buildMockPackage('b', {
-              hasChangesSinceLatestRelease: true,
->>>>>>> 3556dee4
-            }),
-          },
-        });
-        const releaseSpecificationPath = path.join(
-          sandbox.directoryPath,
-          'release-spec',
-        );
-        await fs.promises.writeFile(
-          releaseSpecificationPath,
-          YAML.stringify({
-            packages: {
-<<<<<<< HEAD
+            }),
+          },
+        });
+        const releaseSpecificationPath = path.join(
+          sandbox.directoryPath,
+          'release-spec',
+        );
+        await fs.promises.writeFile(
+          releaseSpecificationPath,
+          YAML.stringify({
+            packages: {
               a: '3.0.0',
-=======
-              a: 'minor',
->>>>>>> 3556dee4
               b: null,
             },
           }),
@@ -1070,19 +997,11 @@
           `
 Your release spec could not be processed due to the following issues:
 
-<<<<<<< HEAD
 * The following packages, which depend on released package 'a', are missing from the release spec.
 
   - b
 
  Consider including them in the release spec so that they are compatible with the new 'a' version.
-=======
-* The following packages, which are dependencies or peer dependencies of the package 'a' being released, are missing from the release spec.
-
-  - b
-
-  These packages may have changes that 'a' relies upon. Consider including them in the release spec.
->>>>>>> 3556dee4
 
   If you are ABSOLUTELY SURE these packages are safe to omit, however, and want to postpone the release of a package, then list it with a directive of "intentionally-skip". For example:
 
@@ -1097,21 +1016,16 @@
       });
     });
 
-<<<<<<< HEAD
     it('throws if there are any packages in the release with a major version bump using the word "major", but their dependents via "peerDependencies" have their version specified as null in the release spec', async () => {
-=======
-    it("throws if there are any packages unintentionally skipped from the release which have changed and are being defined as 'peerDependencies' by other packages which are listed", async () => {
->>>>>>> 3556dee4
       await withSandbox(async (sandbox) => {
         const project = buildMockProject({
           workspacePackages: {
             a: buildMockPackage('a', {
               hasChangesSinceLatestRelease: true,
-<<<<<<< HEAD
             }),
             b: buildMockPackage('b', {
               hasChangesSinceLatestRelease: false,
-              unvalidatedManifest: {
+              validatedManifest: {
                 peerDependencies: {
                   a: '1.0.0',
                 },
@@ -1167,37 +1081,23 @@
             }),
             b: buildMockPackage('b', {
               hasChangesSinceLatestRelease: false,
-              unvalidatedManifest: {
+              validatedManifest: {
                 peerDependencies: {
                   a: '2.1.4',
                 },
               },
-=======
-              validatedManifest: {
-                peerDependencies: {
-                  b: '1.0.0',
-                },
-              },
-            }),
-            b: buildMockPackage('b', {
-              hasChangesSinceLatestRelease: true,
->>>>>>> 3556dee4
-            }),
-          },
-        });
-        const releaseSpecificationPath = path.join(
-          sandbox.directoryPath,
-          'release-spec',
-        );
-        await fs.promises.writeFile(
-          releaseSpecificationPath,
-          YAML.stringify({
-            packages: {
-<<<<<<< HEAD
+            }),
+          },
+        });
+        const releaseSpecificationPath = path.join(
+          sandbox.directoryPath,
+          'release-spec',
+        );
+        await fs.promises.writeFile(
+          releaseSpecificationPath,
+          YAML.stringify({
+            packages: {
               a: '3.0.0',
-=======
-              a: 'minor',
->>>>>>> 3556dee4
               b: null,
             },
           }),
@@ -1209,19 +1109,11 @@
           `
 Your release spec could not be processed due to the following issues:
 
-<<<<<<< HEAD
 * The following packages, which depend on released package 'a', are missing from the release spec.
 
   - b
 
  Consider including them in the release spec so that they are compatible with the new 'a' version.
-=======
-* The following packages, which are dependencies or peer dependencies of the package 'a' being released, are missing from the release spec.
-
-  - b
-
-  These packages may have changes that 'a' relies upon. Consider including them in the release spec.
->>>>>>> 3556dee4
 
   If you are ABSOLUTELY SURE these packages are safe to omit, however, and want to postpone the release of a package, then list it with a directive of "intentionally-skip". For example:
 
@@ -1236,21 +1128,16 @@
       });
     });
 
-<<<<<<< HEAD
     it('does not throw an error if packages in the release with a major version bump using the word "major", have their dependents via "dependencies" with their version specified as "intentionally-skip" in the release spec', async () => {
-=======
-    it("does not throw if there are any packages intentionally skipped from the release which have changed and are being defined as 'dependencies' by other packages which are listed", async () => {
->>>>>>> 3556dee4
       await withSandbox(async (sandbox) => {
         const project = buildMockProject({
           workspacePackages: {
             a: buildMockPackage('a', {
               hasChangesSinceLatestRelease: true,
-<<<<<<< HEAD
             }),
             b: buildMockPackage('b', {
               hasChangesSinceLatestRelease: false,
-              unvalidatedManifest: {
+              validatedManifest: {
                 dependencies: {
                   a: '1.0.0',
                 },
@@ -1295,12 +1182,208 @@
             }),
             b: buildMockPackage('b', {
               hasChangesSinceLatestRelease: false,
-              unvalidatedManifest: {
+              validatedManifest: {
                 dependencies: {
                   a: '2.1.4',
                 },
               },
-=======
+            }),
+          },
+        });
+        const releaseSpecificationPath = path.join(
+          sandbox.directoryPath,
+          'release-spec',
+        );
+        await fs.promises.writeFile(
+          releaseSpecificationPath,
+          YAML.stringify({
+            packages: {
+              a: '3.0.0',
+              b: 'intentionally-skip',
+            },
+          }),
+        );
+
+        const releaseSpecification = await validateReleaseSpecification(
+          project,
+          releaseSpecificationPath,
+        );
+
+        expect(releaseSpecification).toStrictEqual({
+          packages: {
+            a: new SemVer('3.0.0'),
+          },
+          path: releaseSpecificationPath,
+        });
+      });
+    });
+
+    it('does not throw an error if packages in the release with a major version bump using the word "major", have their dependents via "peerDependencies" with their version specified as "intentionally-skip" in the release spec', async () => {
+      await withSandbox(async (sandbox) => {
+        const project = buildMockProject({
+          workspacePackages: {
+            a: buildMockPackage('a', {
+              hasChangesSinceLatestRelease: true,
+            }),
+            b: buildMockPackage('b', {
+              hasChangesSinceLatestRelease: false,
+              validatedManifest: {
+                peerDependencies: {
+                  a: '1.0.0',
+                },
+              },
+            }),
+          },
+        });
+        const releaseSpecificationPath = path.join(
+          sandbox.directoryPath,
+          'release-spec',
+        );
+        await fs.promises.writeFile(
+          releaseSpecificationPath,
+          YAML.stringify({
+            packages: {
+              a: 'major',
+              b: 'intentionally-skip',
+            },
+          }),
+        );
+
+        const releaseSpecification = await validateReleaseSpecification(
+          project,
+          releaseSpecificationPath,
+        );
+
+        expect(releaseSpecification).toStrictEqual({
+          packages: {
+            a: 'major',
+          },
+          path: releaseSpecificationPath,
+        });
+      });
+    });
+
+    it('does not throw an error if packages in the release with a major version bump using a literal version, have their dependents via "peerDependencies" with their version specified as "intentionally-skip" in the release spec', async () => {
+      await withSandbox(async (sandbox) => {
+        const project = buildMockProject({
+          workspacePackages: {
+            a: buildMockPackage('a', '2.1.4', {
+              hasChangesSinceLatestRelease: true,
+            }),
+            b: buildMockPackage('b', {
+              hasChangesSinceLatestRelease: false,
+              validatedManifest: {
+                peerDependencies: {
+                  a: '2.1.4',
+                },
+              },
+            }),
+          },
+        });
+        const releaseSpecificationPath = path.join(
+          sandbox.directoryPath,
+          'release-spec',
+        );
+        await fs.promises.writeFile(
+          releaseSpecificationPath,
+          YAML.stringify({
+            packages: {
+              a: '3.0.0',
+              b: 'intentionally-skip',
+            },
+          }),
+        );
+
+        const releaseSpecification = await validateReleaseSpecification(
+          project,
+          releaseSpecificationPath,
+        );
+
+        expect(releaseSpecification).toStrictEqual({
+          packages: {
+            a: new SemVer('3.0.0'),
+          },
+          path: releaseSpecificationPath,
+        });
+      });
+    });
+
+    it('does not throw an error for packages in the release with a minor or patch version bump, regardless of their dependents', async () => {
+      await withSandbox(async (sandbox) => {
+        const project = buildMockProject({
+          workspacePackages: {
+            a: buildMockPackage('a', {
+              hasChangesSinceLatestRelease: true,
+            }),
+            b: buildMockPackage('b', {
+              hasChangesSinceLatestRelease: false,
+              validatedManifest: {
+                dependencies: {
+                  a: '1.0.0',
+                },
+              },
+            }),
+          },
+        });
+
+        const releaseSpecificationPath1 = path.join(
+          sandbox.directoryPath,
+          'release-spec',
+        );
+        await fs.promises.writeFile(
+          releaseSpecificationPath1,
+          YAML.stringify({
+            packages: {
+              a: 'minor',
+            },
+          }),
+        );
+
+        const releaseSpecification1 = await validateReleaseSpecification(
+          project,
+          releaseSpecificationPath1,
+        );
+
+        expect(releaseSpecification1).toStrictEqual({
+          packages: {
+            a: 'minor',
+          },
+          path: releaseSpecificationPath1,
+        });
+
+        const releaseSpecificationPath2 = path.join(
+          sandbox.directoryPath,
+          'release-spec',
+        );
+        await fs.promises.writeFile(
+          releaseSpecificationPath2,
+          YAML.stringify({
+            packages: {
+              a: 'patch',
+            },
+          }),
+        );
+
+        const releaseSpecification2 = await validateReleaseSpecification(
+          project,
+          releaseSpecificationPath2,
+        );
+
+        expect(releaseSpecification2).toStrictEqual({
+          packages: {
+            a: 'patch',
+          },
+          path: releaseSpecificationPath2,
+        });
+      });
+    });
+
+    it("throws if there are any packages not listed in the release which have changed and are being defined as 'dependencies' by other packages which are listed", async () => {
+      await withSandbox(async (sandbox) => {
+        const project = buildMockProject({
+          workspacePackages: {
+            a: buildMockPackage('a', {
+              hasChangesSinceLatestRelease: true,
               validatedManifest: {
                 dependencies: {
                   b: '1.0.0',
@@ -1309,23 +1392,240 @@
             }),
             b: buildMockPackage('b', {
               hasChangesSinceLatestRelease: true,
->>>>>>> 3556dee4
-            }),
-          },
-        });
-        const releaseSpecificationPath = path.join(
-          sandbox.directoryPath,
-          'release-spec',
-        );
-        await fs.promises.writeFile(
-          releaseSpecificationPath,
-          YAML.stringify({
-            packages: {
-<<<<<<< HEAD
-              a: '3.0.0',
-=======
+            }),
+          },
+        });
+        const releaseSpecificationPath = path.join(
+          sandbox.directoryPath,
+          'release-spec',
+        );
+        await fs.promises.writeFile(
+          releaseSpecificationPath,
+          YAML.stringify({
+            packages: {
               a: 'minor',
->>>>>>> 3556dee4
+            },
+          }),
+        );
+
+        await expect(
+          validateReleaseSpecification(project, releaseSpecificationPath),
+        ).rejects.toThrow(
+          `
+Your release spec could not be processed due to the following issues:
+
+* The following packages, which are dependencies or peer dependencies of the package 'a' being released, are missing from the release spec.
+
+  - b
+
+  These packages may have changes that 'a' relies upon. Consider including them in the release spec.
+
+  If you are ABSOLUTELY SURE these packages are safe to omit, however, and want to postpone the release of a package, then list it with a directive of "intentionally-skip". For example:
+
+    packages:
+      b: intentionally-skip
+
+The release spec file has been retained for you to edit again and make the necessary fixes. Once you've done this, re-run this tool.
+
+${releaseSpecificationPath}
+`.trim(),
+        );
+      });
+    });
+
+    it("throws if there are any packages not listed in the release which have changed and are being defined as 'peerDependencies' by other packages which are listed", async () => {
+      await withSandbox(async (sandbox) => {
+        const project = buildMockProject({
+          workspacePackages: {
+            a: buildMockPackage('a', {
+              hasChangesSinceLatestRelease: true,
+              validatedManifest: {
+                peerDependencies: {
+                  b: '1.0.0',
+                },
+              },
+            }),
+            b: buildMockPackage('b', {
+              hasChangesSinceLatestRelease: true,
+            }),
+          },
+        });
+        const releaseSpecificationPath = path.join(
+          sandbox.directoryPath,
+          'release-spec',
+        );
+        await fs.promises.writeFile(
+          releaseSpecificationPath,
+          YAML.stringify({
+            packages: {
+              a: 'minor',
+            },
+          }),
+        );
+
+        await expect(
+          validateReleaseSpecification(project, releaseSpecificationPath),
+        ).rejects.toThrow(
+          `
+Your release spec could not be processed due to the following issues:
+
+* The following packages, which are dependencies or peer dependencies of the package 'a' being released, are missing from the release spec.
+
+  - b
+
+  These packages may have changes that 'a' relies upon. Consider including them in the release spec.
+
+  If you are ABSOLUTELY SURE these packages are safe to omit, however, and want to postpone the release of a package, then list it with a directive of "intentionally-skip". For example:
+
+    packages:
+      b: intentionally-skip
+
+The release spec file has been retained for you to edit again and make the necessary fixes. Once you've done this, re-run this tool.
+
+${releaseSpecificationPath}
+`.trim(),
+        );
+      });
+    });
+
+    it("throws if there are any packages unintentionally skipped from the release which have changed and are being defined as 'dependencies' by other packages which are listed", async () => {
+      await withSandbox(async (sandbox) => {
+        const project = buildMockProject({
+          workspacePackages: {
+            a: buildMockPackage('a', {
+              hasChangesSinceLatestRelease: true,
+              validatedManifest: {
+                dependencies: {
+                  b: '1.0.0',
+                },
+              },
+            }),
+            b: buildMockPackage('b', {
+              hasChangesSinceLatestRelease: true,
+            }),
+          },
+        });
+        const releaseSpecificationPath = path.join(
+          sandbox.directoryPath,
+          'release-spec',
+        );
+        await fs.promises.writeFile(
+          releaseSpecificationPath,
+          YAML.stringify({
+            packages: {
+              a: 'minor',
+              b: null,
+            },
+          }),
+        );
+
+        await expect(
+          validateReleaseSpecification(project, releaseSpecificationPath),
+        ).rejects.toThrow(
+          `
+Your release spec could not be processed due to the following issues:
+
+* The following packages, which are dependencies or peer dependencies of the package 'a' being released, are missing from the release spec.
+
+  - b
+
+  These packages may have changes that 'a' relies upon. Consider including them in the release spec.
+
+  If you are ABSOLUTELY SURE these packages are safe to omit, however, and want to postpone the release of a package, then list it with a directive of "intentionally-skip". For example:
+
+    packages:
+      b: intentionally-skip
+
+The release spec file has been retained for you to edit again and make the necessary fixes. Once you've done this, re-run this tool.
+
+${releaseSpecificationPath}
+`.trim(),
+        );
+      });
+    });
+
+    it("throws if there are any packages unintentionally skipped from the release which have changed and are being defined as 'peerDependencies' by other packages which are listed", async () => {
+      await withSandbox(async (sandbox) => {
+        const project = buildMockProject({
+          workspacePackages: {
+            a: buildMockPackage('a', {
+              hasChangesSinceLatestRelease: true,
+              validatedManifest: {
+                peerDependencies: {
+                  b: '1.0.0',
+                },
+              },
+            }),
+            b: buildMockPackage('b', {
+              hasChangesSinceLatestRelease: true,
+            }),
+          },
+        });
+        const releaseSpecificationPath = path.join(
+          sandbox.directoryPath,
+          'release-spec',
+        );
+        await fs.promises.writeFile(
+          releaseSpecificationPath,
+          YAML.stringify({
+            packages: {
+              a: 'minor',
+              b: null,
+            },
+          }),
+        );
+
+        await expect(
+          validateReleaseSpecification(project, releaseSpecificationPath),
+        ).rejects.toThrow(
+          `
+Your release spec could not be processed due to the following issues:
+
+* The following packages, which are dependencies or peer dependencies of the package 'a' being released, are missing from the release spec.
+
+  - b
+
+  These packages may have changes that 'a' relies upon. Consider including them in the release spec.
+
+  If you are ABSOLUTELY SURE these packages are safe to omit, however, and want to postpone the release of a package, then list it with a directive of "intentionally-skip". For example:
+
+    packages:
+      b: intentionally-skip
+
+The release spec file has been retained for you to edit again and make the necessary fixes. Once you've done this, re-run this tool.
+
+${releaseSpecificationPath}
+`.trim(),
+        );
+      });
+    });
+
+    it("does not throw if there are any packages intentionally skipped from the release which have changed and are being defined as 'dependencies' by other packages which are listed", async () => {
+      await withSandbox(async (sandbox) => {
+        const project = buildMockProject({
+          workspacePackages: {
+            a: buildMockPackage('a', {
+              hasChangesSinceLatestRelease: true,
+              validatedManifest: {
+                dependencies: {
+                  b: '1.0.0',
+                },
+              },
+            }),
+            b: buildMockPackage('b', {
+              hasChangesSinceLatestRelease: true,
+            }),
+          },
+        });
+        const releaseSpecificationPath = path.join(
+          sandbox.directoryPath,
+          'release-spec',
+        );
+        await fs.promises.writeFile(
+          releaseSpecificationPath,
+          YAML.stringify({
+            packages: {
+              a: 'minor',
               b: 'intentionally-skip',
             },
           }),
@@ -1338,38 +1638,19 @@
 
         expect(releaseSpecification).toStrictEqual({
           packages: {
-<<<<<<< HEAD
-            a: new SemVer('3.0.0'),
-=======
             a: 'minor',
->>>>>>> 3556dee4
           },
           path: releaseSpecificationPath,
         });
       });
     });
 
-<<<<<<< HEAD
-    it('does not throw an error if packages in the release with a major version bump using the word "major", have their dependents via "peerDependencies" with their version specified as "intentionally-skip" in the release spec', async () => {
-=======
     it("does not throw if there are any packages intentionally skipped from the release which have changed and are being defined as 'peerDependencies' by other packages which are listed", async () => {
->>>>>>> 3556dee4
       await withSandbox(async (sandbox) => {
         const project = buildMockProject({
           workspacePackages: {
             a: buildMockPackage('a', {
               hasChangesSinceLatestRelease: true,
-<<<<<<< HEAD
-            }),
-            b: buildMockPackage('b', {
-              hasChangesSinceLatestRelease: false,
-              unvalidatedManifest: {
-                peerDependencies: {
-                  a: '1.0.0',
-                },
-              },
-            }),
-=======
               validatedManifest: {
                 peerDependencies: {
                   b: '1.0.0',
@@ -1379,22 +1660,17 @@
             b: buildMockPackage('b', {
               hasChangesSinceLatestRelease: true,
             }),
->>>>>>> 3556dee4
-          },
-        });
-        const releaseSpecificationPath = path.join(
-          sandbox.directoryPath,
-          'release-spec',
-        );
-        await fs.promises.writeFile(
-          releaseSpecificationPath,
-          YAML.stringify({
-            packages: {
-<<<<<<< HEAD
-              a: 'major',
-=======
+          },
+        });
+        const releaseSpecificationPath = path.join(
+          sandbox.directoryPath,
+          'release-spec',
+        );
+        await fs.promises.writeFile(
+          releaseSpecificationPath,
+          YAML.stringify({
+            packages: {
               a: 'minor',
->>>>>>> 3556dee4
               b: 'intentionally-skip',
             },
           }),
@@ -1407,33 +1683,13 @@
 
         expect(releaseSpecification).toStrictEqual({
           packages: {
-<<<<<<< HEAD
-            a: 'major',
-=======
             a: 'minor',
->>>>>>> 3556dee4
           },
           path: releaseSpecificationPath,
         });
       });
     });
 
-<<<<<<< HEAD
-    it('does not throw an error if packages in the release with a major version bump using a literal version, have their dependents via "peerDependencies" with their version specified as "intentionally-skip" in the release spec', async () => {
-      await withSandbox(async (sandbox) => {
-        const project = buildMockProject({
-          workspacePackages: {
-            a: buildMockPackage('a', '2.1.4', {
-              hasChangesSinceLatestRelease: true,
-            }),
-            b: buildMockPackage('b', {
-              hasChangesSinceLatestRelease: false,
-              unvalidatedManifest: {
-                peerDependencies: {
-                  a: '2.1.4',
-                },
-              },
-=======
     it("does not throw when any packages defined as 'dependencies' by a listed package in the release are not listed but have not changed", async () => {
       await withSandbox(async (sandbox) => {
         const project = buildMockProject({
@@ -1449,24 +1705,18 @@
             }),
             b: buildMockPackage('b', {
               hasChangesSinceLatestRelease: false,
->>>>>>> 3556dee4
-            }),
-          },
-        });
-        const releaseSpecificationPath = path.join(
-          sandbox.directoryPath,
-          'release-spec',
-        );
-        await fs.promises.writeFile(
-          releaseSpecificationPath,
-          YAML.stringify({
-            packages: {
-<<<<<<< HEAD
-              a: '3.0.0',
-              b: 'intentionally-skip',
-=======
+            }),
+          },
+        });
+        const releaseSpecificationPath = path.join(
+          sandbox.directoryPath,
+          'release-spec',
+        );
+        await fs.promises.writeFile(
+          releaseSpecificationPath,
+          YAML.stringify({
+            packages: {
               a: 'minor',
->>>>>>> 3556dee4
             },
           }),
         );
@@ -1478,42 +1728,19 @@
 
         expect(releaseSpecification).toStrictEqual({
           packages: {
-<<<<<<< HEAD
-            a: new SemVer('3.0.0'),
-=======
             a: 'minor',
->>>>>>> 3556dee4
           },
           path: releaseSpecificationPath,
         });
       });
     });
 
-<<<<<<< HEAD
-    it('does not throw an error for packages in the release with a minor or patch version bump, regardless of their dependents', async () => {
-=======
     it("does not throw when any packages defined as 'peerDependencies' by a listed package in the release are not listed but have not changed", async () => {
->>>>>>> 3556dee4
       await withSandbox(async (sandbox) => {
         const project = buildMockProject({
           workspacePackages: {
             a: buildMockPackage('a', {
               hasChangesSinceLatestRelease: true,
-<<<<<<< HEAD
-            }),
-            b: buildMockPackage('b', {
-              hasChangesSinceLatestRelease: false,
-              unvalidatedManifest: {
-                dependencies: {
-                  a: '1.0.0',
-                },
-              },
-            }),
-          },
-        });
-
-        const releaseSpecificationPath1 = path.join(
-=======
               validatedManifest: {
                 peerDependencies: {
                   b: '1.0.0',
@@ -1527,16 +1754,11 @@
           },
         });
         const releaseSpecificationPath = path.join(
->>>>>>> 3556dee4
-          sandbox.directoryPath,
-          'release-spec',
-        );
-        await fs.promises.writeFile(
-<<<<<<< HEAD
-          releaseSpecificationPath1,
-=======
-          releaseSpecificationPath,
->>>>>>> 3556dee4
+          sandbox.directoryPath,
+          'release-spec',
+        );
+        await fs.promises.writeFile(
+          releaseSpecificationPath,
           YAML.stringify({
             packages: {
               a: 'minor',
@@ -1544,43 +1766,6 @@
           }),
         );
 
-<<<<<<< HEAD
-        const releaseSpecification1 = await validateReleaseSpecification(
-          project,
-          releaseSpecificationPath1,
-        );
-
-        expect(releaseSpecification1).toStrictEqual({
-          packages: {
-            a: 'minor',
-          },
-          path: releaseSpecificationPath1,
-        });
-
-        const releaseSpecificationPath2 = path.join(
-          sandbox.directoryPath,
-          'release-spec',
-        );
-        await fs.promises.writeFile(
-          releaseSpecificationPath2,
-          YAML.stringify({
-            packages: {
-              a: 'patch',
-            },
-          }),
-        );
-
-        const releaseSpecification2 = await validateReleaseSpecification(
-          project,
-          releaseSpecificationPath2,
-        );
-
-        expect(releaseSpecification2).toStrictEqual({
-          packages: {
-            a: 'patch',
-          },
-          path: releaseSpecificationPath2,
-=======
         const releaseSpecification = await validateReleaseSpecification(
           project,
           releaseSpecificationPath,
@@ -1591,7 +1776,6 @@
             a: 'minor',
           },
           path: releaseSpecificationPath,
->>>>>>> 3556dee4
         });
       });
     });
