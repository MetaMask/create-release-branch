import fs, { WriteStream } from 'fs';
import path from 'path';
import { format } from 'util';
<<<<<<< HEAD
import { updateChangelog } from '@metamask/auto-changelog';
import { WriteStreamLike, readFile, writeFile, writeJsonFile } from './fs.js';
import { isErrorWithCode } from './misc-utils.js';
=======
import { parseChangelog, updateChangelog } from '@metamask/auto-changelog';
import { WriteStreamLike, readFile, writeFile, writeJsonFile } from './fs';
import { isErrorWithCode } from './misc-utils';
>>>>>>> efea88c7
import {
  readPackageManifest,
  UnvalidatedPackageManifest,
  ValidatedPackageManifest,
} from './package-manifest.js';
import { Project } from './project.js';
import { PackageReleasePlan } from './release-plan.js';
import { hasChangesInDirectorySinceGitTag } from './repo.js';
import { SemVer } from './semver.js';

const MANIFEST_FILE_NAME = 'package.json';
const CHANGELOG_FILE_NAME = 'CHANGELOG.md';

/**
 * Information about a package within a project.
 *
 * @property directoryPath - The path to the directory where the package is
 * located.
 * @property manifestPath - The path to the manifest file.
 * @property manifest - The data extracted from the manifest.
 * @property changelogPath - The path to the changelog file (which may or may
 * not exist).
 */
export type Package = {
  directoryPath: string;
  manifestPath: string;
  unvalidatedManifest: UnvalidatedPackageManifest;
  validatedManifest: ValidatedPackageManifest;
  changelogPath: string;
  hasChangesSinceLatestRelease: boolean;
};

/**
 * Generates the possible Git tag name for the root package of a monorepo. The
 * only tag name in use at this time is "v" + the package version.
 *
 * @param packageVersion - The version of the package.
 * @returns An array of possible release tag names.
 */
function generateMonorepoRootPackageReleaseTagName(packageVersion: string) {
  return `v${packageVersion}`;
}

/**
 * Generates a possible Git tag name for the workspace package of a monorepo.
 * Accounts for changes to `action-publish-release`, which going forward will
 * generate tags for workspace packages in `PACKAGE_NAME@MAJOR.MINOR.PATCH`.
 *
 * @param packageName - The name of the package.
 * @param packageVersion - The version of the package.
 * @returns An array of possible release tag names.
 */
function generateMonorepoWorkspacePackageReleaseTagName(
  packageName: string,
  packageVersion: string,
) {
  return `${packageName}@${packageVersion}`;
}

/**
 * Collects information about the root package of a monorepo.
 *
 * @param args - The arguments to this function.
 * @param args.packageDirectoryPath - The path to a package within a project.
 * @param args.projectDirectoryPath - The path to the project directory.
 * @param args.projectTagNames - The tag names across the whole project.
 * @returns Information about the package.
 */
export async function readMonorepoRootPackage({
  packageDirectoryPath,
  projectDirectoryPath,
  projectTagNames,
}: {
  packageDirectoryPath: string;
  projectDirectoryPath: string;
  projectTagNames: string[];
}): Promise<Package> {
  const manifestPath = path.join(packageDirectoryPath, MANIFEST_FILE_NAME);
  const changelogPath = path.join(packageDirectoryPath, CHANGELOG_FILE_NAME);
  const { unvalidated: unvalidatedManifest, validated: validatedManifest } =
    await readPackageManifest(manifestPath);
  const expectedTagNameForLatestRelease =
    generateMonorepoRootPackageReleaseTagName(
      validatedManifest.version.toString(),
    );
  const matchingTagNameForLatestRelease = projectTagNames.find(
    (tagName) => tagName === expectedTagNameForLatestRelease,
  );

  if (
    projectTagNames.length > 0 &&
    matchingTagNameForLatestRelease === undefined
  ) {
    throw new Error(
      format(
        'The package %s has no Git tag for its current version %s (expected %s), so this tool is unable to determine whether it should be included in this release. You will need to create a tag for this package in order to proceed.',
        validatedManifest.name,
        validatedManifest.version,
        `"${expectedTagNameForLatestRelease}"`,
      ),
    );
  }

  const hasChangesSinceLatestRelease =
    matchingTagNameForLatestRelease === undefined
      ? true
      : await hasChangesInDirectorySinceGitTag(
          projectDirectoryPath,
          packageDirectoryPath,
          expectedTagNameForLatestRelease,
        );

  return {
    directoryPath: packageDirectoryPath,
    manifestPath,
    validatedManifest,
    unvalidatedManifest,
    changelogPath,
    hasChangesSinceLatestRelease,
  };
}

/**
 * Collects information about a workspace package within a monorepo.
 *
 * @param args - The arguments to this function.
 * @param args.packageDirectoryPath - The path to a package within a project.
 * @param args.rootPackageName - The name of the root package within the
 * monorepo to which this package belongs.
 * @param args.rootPackageVersion - The version of the root package within the
 * monorepo to which this package belongs.
 * @param args.projectDirectoryPath - The path to the project directory.
 * @param args.projectTagNames - The tag names across the whole project.
 * @param args.stderr - A stream that can be used to write to standard error.
 * @returns Information about the package.
 */
export async function readMonorepoWorkspacePackage({
  packageDirectoryPath,
  rootPackageName,
  rootPackageVersion,
  projectDirectoryPath,
  projectTagNames,
  stderr,
}: {
  packageDirectoryPath: string;
  rootPackageName: string;
  rootPackageVersion: SemVer;
  projectDirectoryPath: string;
  projectTagNames: string[];
  stderr: WriteStreamLike;
}): Promise<Package> {
  const manifestPath = path.join(packageDirectoryPath, MANIFEST_FILE_NAME);
  const changelogPath = path.join(packageDirectoryPath, CHANGELOG_FILE_NAME);
  const { unvalidated: unvalidatedManifest, validated: validatedManifest } =
    await readPackageManifest(manifestPath);
  const expectedTagNameForWorkspacePackageLatestRelease =
    generateMonorepoWorkspacePackageReleaseTagName(
      validatedManifest.name,
      validatedManifest.version.toString(),
    );
  const expectedTagNameForRootPackageLatestRelease =
    generateMonorepoRootPackageReleaseTagName(rootPackageVersion.toString());
  const matchingTagNameForWorkspacePackageLatestRelease = projectTagNames.find(
    (tagName) => tagName === expectedTagNameForWorkspacePackageLatestRelease,
  );
  const matchingTagNameForRootPackageLatestRelease = projectTagNames.find(
    (tagName) => tagName === expectedTagNameForRootPackageLatestRelease,
  );
  const matchingTagNameForLatestRelease =
    matchingTagNameForWorkspacePackageLatestRelease ??
    matchingTagNameForRootPackageLatestRelease;

  if (
    projectTagNames.length > 0 &&
    matchingTagNameForLatestRelease === undefined
  ) {
    throw new Error(
      format(
        'The current release of workspace package %s, %s, has no corresponding Git tag %s, and the current release of root package %s, %s, has no tag %s. Hence, this tool is unable to know whether the workspace package changed and should be included in this release. You will need to create tags for both of these packages in order to proceed.',
        validatedManifest.name,
        validatedManifest.version,
        `"${expectedTagNameForWorkspacePackageLatestRelease}"`,
        rootPackageName,
        rootPackageVersion,
        `"${expectedTagNameForRootPackageLatestRelease}"`,
      ),
    );
  }

  if (
    matchingTagNameForWorkspacePackageLatestRelease === undefined &&
    matchingTagNameForRootPackageLatestRelease !== undefined
  ) {
    stderr.write(
      format(
        'WARNING: Could not determine changes for workspace package %s version %s based on Git tag %s; using tag for root package %s version %s, %s, instead.\n',
        validatedManifest.name,
        validatedManifest.version,
        `"${expectedTagNameForWorkspacePackageLatestRelease}"`,
        rootPackageName,
        rootPackageVersion,
        `"${expectedTagNameForRootPackageLatestRelease}"`,
      ),
    );
  }

  const hasChangesSinceLatestRelease =
    matchingTagNameForLatestRelease === undefined
      ? true
      : await hasChangesInDirectorySinceGitTag(
          projectDirectoryPath,
          packageDirectoryPath,
          matchingTagNameForLatestRelease,
        );

  return {
    directoryPath: packageDirectoryPath,
    manifestPath,
    validatedManifest,
    unvalidatedManifest,
    changelogPath,
    hasChangesSinceLatestRelease,
  };
}

/**
 * Migrate all unreleased changes to a release section.
 *
 * Changes are migrated in their existing categories, and placed above any
 * pre-existing changes in that category.
 *
 * @param args - The arguments.
 * @param args.project - The project.
 * @param args.package - A particular package in the project.
 * @param args.version - The release version to migrate unreleased changes to.
 * @param args.stderr - A stream that can be used to write to standard error.
 * @returns The result of writing to the changelog.
 */
export async function migrateUnreleasedChangelogChangesToRelease({
  project: { repositoryUrl },
  package: pkg,
  version,
  stderr,
}: {
  project: Pick<Project, 'directoryPath' | 'repositoryUrl'>;
  package: Package;
  version: string;
  stderr: Pick<WriteStream, 'write'>;
}): Promise<void> {
  let changelogContent;

  try {
    changelogContent = await readFile(pkg.changelogPath);
  } catch (error) {
    if (isErrorWithCode(error) && error.code === 'ENOENT') {
      stderr.write(
        `${pkg.validatedManifest.name} does not seem to have a changelog. Skipping.\n`,
      );
      return;
    }

    throw error;
  }

  const changelog = parseChangelog({
    changelogContent,
    repoUrl: repositoryUrl,
    tagPrefix: `${pkg.validatedManifest.name}@`,
  });

  changelog.addRelease({ version });
  changelog.migrateUnreleasedChangesToRelease(version);
  await writeFile(pkg.changelogPath, changelog.toString());
}

/**
 * Updates the changelog file of the given package using
 * `@metamask/auto-changelog`. Assumes that the changelog file is located at the
 * package root directory and named "CHANGELOG.md".
 *
 * @param args - The arguments.
 * @param args.project - The project.
 * @param args.package - A particular package in the project.
 * @param args.stderr - A stream that can be used to write to standard error.
 * @returns The result of writing to the changelog.
 */
export async function updatePackageChangelog({
  project: { repositoryUrl },
  package: pkg,
  stderr,
}: {
  project: Pick<Project, 'directoryPath' | 'repositoryUrl'>;
  package: Package;
  stderr: Pick<WriteStream, 'write'>;
}): Promise<void> {
  let changelogContent;

  try {
    changelogContent = await readFile(pkg.changelogPath);
  } catch (error) {
    if (isErrorWithCode(error) && error.code === 'ENOENT') {
      stderr.write(
        `${pkg.validatedManifest.name} does not seem to have a changelog. Skipping.\n`,
      );
      return;
    }

    throw error;
  }

  const newChangelogContent = await updateChangelog({
    changelogContent,
    // Setting `isReleaseCandidate` to false because `updateChangelog` requires a
    // specific version number when this flag is true, and the package release version
    // is not determined at this stage of the process.
    isReleaseCandidate: false,
    projectRootDirectory: pkg.directoryPath,
    repoUrl: repositoryUrl,
    tagPrefixes: [`${pkg.validatedManifest.name}@`, 'v'],
  });

  if (newChangelogContent) {
    await writeFile(pkg.changelogPath, newChangelogContent);
  } else {
    stderr.write(
      `Changelog for ${pkg.validatedManifest.name} was not updated as there were no updates to make.`,
    );
  }
}

/**
 * Updates the package by replacing the `version` field in the manifest
 * according to the one in the given release plan. Also updates the
 * changelog by migrating changes in the Unreleased section to the section
 * representing the new version.
 *
 * @param args - The project.
 * @param args.project - The project.
 * @param args.packageReleasePlan - The release plan for a particular package in the
 * project.
 * @param args.stderr - A stream that can be used to write to standard error.
 * Defaults to /dev/null.
 */
export async function updatePackage({
  project,
  packageReleasePlan,
  stderr = fs.createWriteStream('/dev/null'),
}: {
  project: Pick<Project, 'directoryPath' | 'repositoryUrl'>;
  packageReleasePlan: PackageReleasePlan;
  stderr?: Pick<WriteStream, 'write'>;
}): Promise<void> {
  const { package: pkg, newVersion } = packageReleasePlan;

  await writeJsonFile(pkg.manifestPath, {
    ...pkg.unvalidatedManifest,
    version: newVersion,
  });

  await migrateUnreleasedChangelogChangesToRelease({
    project,
    package: pkg,
    stderr,
    version: newVersion,
  });
}<|MERGE_RESOLUTION|>--- conflicted
+++ resolved
@@ -1,15 +1,9 @@
 import fs, { WriteStream } from 'fs';
 import path from 'path';
 import { format } from 'util';
-<<<<<<< HEAD
-import { updateChangelog } from '@metamask/auto-changelog';
+import { parseChangelog, updateChangelog } from '@metamask/auto-changelog';
 import { WriteStreamLike, readFile, writeFile, writeJsonFile } from './fs.js';
 import { isErrorWithCode } from './misc-utils.js';
-=======
-import { parseChangelog, updateChangelog } from '@metamask/auto-changelog';
-import { WriteStreamLike, readFile, writeFile, writeJsonFile } from './fs';
-import { isErrorWithCode } from './misc-utils';
->>>>>>> efea88c7
 import {
   readPackageManifest,
   UnvalidatedPackageManifest,
