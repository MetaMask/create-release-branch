--- conflicted
+++ resolved
@@ -4,14 +4,9 @@
 import { isErrorWithCode } from './misc-utils';
 import { readFile, writeFile, writeJsonFile } from './fs';
 import {
-<<<<<<< HEAD
-  readManifest,
-  UnvalidatedManifest,
-  ValidatedManifest,
-=======
   readPackageManifest,
+  UnvalidatedPackageManifest,
   ValidatedPackageManifest,
->>>>>>> 30abbd61
 } from './package-manifest';
 import { Project } from './project';
 import { PackageReleasePlan } from './workflow-operations';
@@ -32,12 +27,8 @@
 export interface Package {
   directoryPath: string;
   manifestPath: string;
-<<<<<<< HEAD
-  unvalidatedManifest: UnvalidatedManifest;
-  validatedManifest: ValidatedManifest;
-=======
-  manifest: ValidatedPackageManifest;
->>>>>>> 30abbd61
+  unvalidatedManifest: UnvalidatedPackageManifest;
+  validatedManifest: ValidatedPackageManifest;
   changelogPath: string;
 }
 
@@ -52,13 +43,9 @@
 ): Promise<Package> {
   const manifestPath = path.join(packageDirectoryPath, MANIFEST_FILE_NAME);
   const changelogPath = path.join(packageDirectoryPath, CHANGELOG_FILE_NAME);
-<<<<<<< HEAD
-  const { unvalidatedManifest, validatedManifest } = await readManifest(
+  const { unvalidatedManifest, validatedManifest } = await readPackageManifest(
     manifestPath,
   );
-=======
-  const validatedManifest = await readPackageManifest(manifestPath);
->>>>>>> 30abbd61
 
   return {
     directoryPath: packageDirectoryPath,
