import type { WriteStream } from 'fs';
import path from 'path';
import {
  ensureDirectoryPathExists,
  fileExists,
  removeFile,
  writeFile,
<<<<<<< HEAD
} from './fs.js';
import { determineEditor } from './editor.js';
import { ReleaseType } from './initial-parameters.js';
import { Project } from './project.js';
import { planRelease, executeReleasePlan } from './release-plan.js';
import { captureChangesInReleaseBranch } from './repo.js';
=======
} from './fs';
import { determineEditor } from './editor';
import { ReleaseType } from './initial-parameters';
import {
  Project,
  updateChangelogsForChangedPackages,
  restoreChangelogsForSkippedPackages,
} from './project';
import { planRelease, executeReleasePlan } from './release-plan';
import { commitAllChanges } from './repo';
>>>>>>> efea88c7
import {
  generateReleaseSpecificationTemplateForMonorepo,
  waitForUserToEditReleaseSpecification,
  validateReleaseSpecification,
<<<<<<< HEAD
} from './release-specification.js';
=======
} from './release-specification';
import { createReleaseBranch } from './workflow-operations';
>>>>>>> efea88c7

/**
 * For a monorepo, the process works like this:
 *
 * - The tool generates a release spec template, listing the workspace packages
 * in the project that have changed since the last release (or all of the
 * packages if this would be the first release).
 * - The tool then presents the template to the user so that they can specify
 * the desired versions for each package. It first does this by attempting to
 * locate an appropriate code editor on the user's computer (using the `EDITOR`
 * environment variable if that is defined, otherwise `code` if it is present)
 * and opening the file there, pausing while the user is editing the file. If no
 * editor can be found, the tool provides the user with the path to the template
 * so that they can edit it themselves, then exits.
 * - However the user has edited the file, the tool will parse and validate the
 * information in the file, then apply the desired changes to the monorepo.
 * - Finally, once it has made the desired changes, the tool will create a Git
 * commit that includes the changes, then create a branch using the current date
 * as the name.
 *
 * @param args - The arguments to this function.
 * @param args.project - Information about the project.
 * @param args.tempDirectoryPath - A directory in which to hold the generated
 * release spec file.
 * @param args.firstRemovingExistingReleaseSpecification - Sometimes it's
 * possible for a release specification that was created in a previous run to
 * stick around (due to an error). This will ensure that the file is removed
 * first.
 * @param args.releaseType - The type of release ("ordinary" or "backport"),
 * which affects how the version is bumped.
 * @param args.defaultBranch - The name of the default branch in the repository.
 * @param args.stdout - A stream that can be used to write to standard out.
 * @param args.stderr - A stream that can be used to write to standard error.
 */
export async function followMonorepoWorkflow({
  project,
  tempDirectoryPath,
  firstRemovingExistingReleaseSpecification,
  releaseType,
  defaultBranch,
  stdout,
  stderr,
}: {
  project: Project;
  tempDirectoryPath: string;
  firstRemovingExistingReleaseSpecification: boolean;
  releaseType: ReleaseType;
  defaultBranch: string;
  stdout: Pick<WriteStream, 'write'>;
  stderr: Pick<WriteStream, 'write'>;
}) {
  const { version: newReleaseVersion, firstRun } = await createReleaseBranch({
    project,
    releaseType,
  });

  if (firstRun) {
    await updateChangelogsForChangedPackages({ project, stderr });
    await commitAllChanges(
      project.directoryPath,
      `Initialize Release ${newReleaseVersion}`,
    );
  }

  const releaseSpecificationPath = path.join(
    tempDirectoryPath,
    'RELEASE_SPEC.yml',
  );

  if (
    !firstRemovingExistingReleaseSpecification &&
    (await fileExists(releaseSpecificationPath))
  ) {
    stdout.write(
      'Release spec already exists. Picking back up from previous run.\n',
    );
  } else {
    const editor = await determineEditor();

    const releaseSpecificationTemplate =
      await generateReleaseSpecificationTemplateForMonorepo({
        project,
        isEditorAvailable: editor !== null,
      });
    await ensureDirectoryPathExists(tempDirectoryPath);
    await writeFile(releaseSpecificationPath, releaseSpecificationTemplate);

    if (!editor) {
      stdout.write(
        `${[
          'A template has been generated that specifies this release. Please open the following file in your editor of choice, then re-run this tool:',
          `${releaseSpecificationPath}`,
        ].join('\n\n')}\n`,
      );
      return;
    }

    try {
      await waitForUserToEditReleaseSpecification(
        releaseSpecificationPath,
        editor,
      );
    } catch (error) {
      await removeFile(releaseSpecificationPath);
      throw error;
    }
  }

  const releaseSpecification = await validateReleaseSpecification(
    project,
    releaseSpecificationPath,
  );

  await restoreChangelogsForSkippedPackages({
    project,
    releaseSpecification,
    defaultBranch,
  });

  const releasePlan = await planRelease({
    project,
    releaseSpecification,
    newReleaseVersion,
  });
  await executeReleasePlan(project, releasePlan, stderr);
  await removeFile(releaseSpecificationPath);
  await commitAllChanges(
    project.directoryPath,
    `Update Release ${newReleaseVersion}`,
  );
}<|MERGE_RESOLUTION|>--- conflicted
+++ resolved
@@ -5,35 +5,22 @@
   fileExists,
   removeFile,
   writeFile,
-<<<<<<< HEAD
 } from './fs.js';
 import { determineEditor } from './editor.js';
 import { ReleaseType } from './initial-parameters.js';
-import { Project } from './project.js';
-import { planRelease, executeReleasePlan } from './release-plan.js';
-import { captureChangesInReleaseBranch } from './repo.js';
-=======
-} from './fs';
-import { determineEditor } from './editor';
-import { ReleaseType } from './initial-parameters';
 import {
   Project,
   updateChangelogsForChangedPackages,
   restoreChangelogsForSkippedPackages,
-} from './project';
-import { planRelease, executeReleasePlan } from './release-plan';
-import { commitAllChanges } from './repo';
->>>>>>> efea88c7
+} from './project.js';
+import { planRelease, executeReleasePlan } from './release-plan.js';
+import { commitAllChanges } from './repo.js';
 import {
   generateReleaseSpecificationTemplateForMonorepo,
   waitForUserToEditReleaseSpecification,
   validateReleaseSpecification,
-<<<<<<< HEAD
 } from './release-specification.js';
-=======
-} from './release-specification';
-import { createReleaseBranch } from './workflow-operations';
->>>>>>> efea88c7
+import { createReleaseBranch } from './workflow-operations.js';
 
 /**
  * For a monorepo, the process works like this:
