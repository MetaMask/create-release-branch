--- conflicted
+++ resolved
@@ -3,16 +3,6 @@
 import { when } from 'jest-when';
 import { SemVer } from 'semver';
 import * as actionUtils from '@metamask/action-utils';
-<<<<<<< HEAD
-import { withSandbox } from '../tests/helpers.js';
-import {
-  buildMockPackage,
-  createNoopWriteStream,
-} from '../tests/unit/helpers.js';
-import { readProject } from './project.js';
-import * as packageModule from './package.js';
-import * as repoModule from './repo.js';
-=======
 import { withSandbox } from '../tests/helpers';
 import {
   buildMockPackage,
@@ -23,12 +13,11 @@
   readProject,
   restoreChangelogsForSkippedPackages,
   updateChangelogsForChangedPackages,
-} from './project';
-import * as packageModule from './package';
-import * as repoModule from './repo';
-import * as fs from './fs';
-import { IncrementableVersionParts } from './release-specification';
->>>>>>> efea88c7
+} from './project.js';
+import * as packageModule from './package.js';
+import * as repoModule from './repo.js';
+import * as fs from './fs.js';
+import { IncrementableVersionParts } from './release-specification.js';
 
 jest.mock('./package');
 jest.mock('./repo');
